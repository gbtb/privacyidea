<<<<<<< HEAD
privacyidea-venv (2.4~dev0) wheezy; urgency=low

  * Start 2.4

 -- Cornelius Kölbel <cornelius@privacyidea.org>  Fri, 22 May 2015 22:30:00 +0200
=======
privacyidea-venv (2.3.1-1) wheezy; urgency=low

  * Fix user logout

 -- Cornelius Kölbel <cornelius@privacyidea.org>  Thu, 28 May 2015 14:00:00 +0200
>>>>>>> 7af3fd5d

privacyidea-venv (2.3-1) wheezy; urgency=low

  * Add connector to remote Certificate Authority
  * Add Tokentype "certificate" to manage certificates for users
    Certificates or Certificate Requests can be uploaded.
    Certificate Requests (Keypair) can be generated in the browser.
  * Add Tokentype "registration" for easier enrollment scenarios.
  * Add TokenType "Email" to send OTP via Email.
  * Add "First Steps" to online documentation
  * Add handling of validity period of token
  * Enable download of Audit log as CSV
  * Add Resolver Priority, to handle a duplicate user in a realm
  * Add TYPO3 Plugin to enable OTP with TYPO3
  * Add SCIM Resolver to fetch users from SCIM services
  * Fix Failcounter issue
  * Fix NTLM password check
  * Fix timestep during enrollment

 -- Cornelius Kölbel <cornelius@privacyidea.org>  Fri, 22 May 2015 15:30:00 +0200

privacyidea-venv (2.2-1) wheezy; urgency=low

  * pi-manage.py: create resolvers and realms
  * pi-manage.py: maange policies
  * Add LostToken UI
  * Add Offline Application
  * Add PAM authentication module with offline support
  * Add getSerialByOTP. You can determine the Token by providing an OTP value.
  * Add auth_count_max and auth_success_max for each token.
  * Add PIN encryption policy
  * Add API for SAML
  * Add bash script for ssh key fetching
  * Make WebUI logout time configurable via webui policy.
  
 -- Cornelius Kölbel <cornelius@privacyidea.org>  Thu, 09 Apr 2015 12:10:00 +0200

privacyidea-venv (2.1-1) wheezy; urgency=low

  * Add Machine-Application framework to support LUKS and SSH
    to manage SSH keys and provide Yubikeys to boot LUKS
    encrypted machines. #100, #10
  * Add Machine Resolvers for hosts and LDAP/AD #96
  * Migrate more policies like SMS policies. #95
  * Restructure WebUI code to ease development #97
  * Fix logout problem of user #92
  * Fix user list for AD (referrals) #99
  * Fix max_token_per_user policy #101

 -- Cornelius Kölbel <cornelius@privacyidea.org>  Tue, 10 Mar 2015 10:30:00 +0200

privacyidea-venv (2.1~dev2) trusty; urgency=low

  * Add MachineTokens to Token.Details and Machine.Details view.

 -- Cornelius Kölbel <cornelius@privacyidea.org>  Mon, 02 Mar 2015 15:50:00 +0200

privacyidea-venv (2.1~dev1) trusty; urgency=low

  * Fix logout problem of user

 -- Cornelius Kölbel <cornelius@privacyidea.org>  Sat, 21 Feb 2015 16:00:00 +0200

python-privacyidea (2.0-1) trusty; urgency=low

  * Migrate to flask
  * change the name of the debian package as the package only
    contains the python module.

 -- Cornelius Kölbel <cornelius@privacyidea.org>  Sat, 21 Feb 2015 14:00:00 +0200


privacyidea (1.5.1-1trusty) trusty; urgency=low

  * Fix splitting the @-sign to allow users like user@email.com

 -- Cornelius Kölbel <cornelius@privacyidea.org>  Mon, 02 Feb 2015 09:08:00 +0200


privacyidea (1.5-1trusty) trusty; urgency=low

  * Fix the postinstall script for not broken repoze.who
  * adapt the dependency for python webob
  * add fix for users in policies.
  * Working on #61
  * Closing #63, allow upper and lower case DN in LDAP resolver
  * Fix the empty result audit search problem
  * Fix the port problem with SQL resolver

 -- Cornelius Kölbel <cornelius@privacyidea.org>  Thu, 25 Dec 2014 16:30:00 +0200

privacyidea (1.4-1) trusty; urgency=low

  * Add "wrong password" message on login screen
  * Speed up tests
  * Add help on logon screen.
  * Add helper dialog to setup first realm
  * Add simplesamlphp module and deb package
  * Fixed the session timeout bug in the management UI

 -- Cornelius Kölbel <cornelius@privacyidea.org>  Mon, 06 Oct 2014 16:50:00 +0200

privacyidea (1.4~dev5-1) trusty; urgency=low

  * Add wrong password message on login screen
  * Speed up tests

 -- Cornelius Kölbel <cornelius@privacyidea.org>  Mon, 06 Oct 2014 09:10:00 +0200

privacyidea (1.4~dev4-1) trusty; urgency=low

  * Add help on logon screen.

 -- Cornelius Kölbel <cornelius@privacyidea.org>  Thu, 02 Oct 2014 11:20:00 +0200

privacyidea (1.4~dev3-1) trusty; urgency=low

  * Add helper dialog to setup first realm

 -- Cornelius Kölbel <cornelius@privacyidea.org>  Tue, 30 Sep 2014 11:10:00 +0200

privacyidea (1.4~dev2-1) trusty; urgency=low

  * Add simplesamlphp module and deb package

 -- Cornelius Kölbel <cornelius@privacyidea.org>  Mon, 29 Sep 2014 11:40:00 +0200

privacyidea (1.4~dev1-1) trusty; urgency=low

  * Fixed the session timeout bug in the management UI

 -- Cornelius Kölbel <cornelius@privacyidea.org>  Wed, 24 Sep 2014 19:10:00 +0200

privacyidea (1.3.2-1) trusty; urgency=low

  * Add uwsgi and nginx configuration
  * Add nginx package
  * Add meta packages to easily install radius dependencies. (#33)
  * Add package for appliance
  * Add appliance style: privacyidea-setup-tui
  * Add privacyidea-otrs and remove the authmodules from the
    core package
  * Add first implementation of Token2 token type
  * Change depend in builddepend
  * Add missing SSL certificate
  * Add missing python-dialog dependency
  * Remove pylons download link, that caused timeout problems.

 -- Cornelius Kölbel <cornelius@privacyidea.org>  Mon, 22 Sep 2014 10:00:00 +0200

privacyidea (1.3.1-1) trusty; urgency=low

  * Fixed bug, that avoided to delete MachineTokens with options (#27)

 -- Cornelius Kölbel <cornelius@privacyidea.org>  Wed, 20 Aug 2014 18:30:00 +0200

privacyidea (1.3-1) trusty; urgency=low

  * add support for Daplug dongle in keyboard mode
  * Allow login with admin@realm, even with RealmBox.  (#26)
  * inactive tokens will not work with the machine-app
  * Added MachineUser database moduel
  * PEP8 beautify
  * Add about dialog
  * added recommends for mysql and salt

 -- Cornelius Kölbel <cornelius@privacyidea.org>  Mon, 18 Aug 2014 17:00:00 +0200

privacyidea (1.3~dev5-1) trusty; urgency=low

  * Allow login with admin@realm, even with RealmBox.  (#26)

 -- Cornelius Kölbel <cornelius@privacyidea.org>  Fri, 15 Aug 2014 15:37:00 +0200

privacyidea (1.3~dev4-1) trusty; urgency=low

  * fix minor bugs in selfservice portal

 -- Cornelius Kölbel <cornelius@privacyidea.org>  Tue, 13 Aug 2014 17:40:00 +0200

privacyidea (1.3~dev3-1) trusty; urgency=low

  * add support for Daplug dongle in keyboard mode

 -- Cornelius Kölbel <cornelius@privacyidea.org>  Tue, 12 Aug 2014 18:32:00 +0200

privacyidea (1.3~dev2-1) trusty; urgency=low

  * machine requires IP address
  * the machine-app listing also returns the information, if the token
    is active

 -- Cornelius Kölbel <cornelius@privacyidea.org>  Mon, 11 Aug 2014 10:40:00 +0200


privacyidea (1.3~dev1-1) trusty; urgency=low

  * Added MachineUser database moduel
  * PEP8 beautify
  * Add about dialog
  * added recommends for mysql and salt
 
 -- Cornelius Kölbel <cornelius@privacyidea.org>  Wed, 06 Aug 2014 14:14:00 +0200

privacyidea (1.3~dev0-2) trusty; urgency=low

  * Fixed the missing run directory (#23)

 -- Cornelius Kölbel <cornelius@privacyidea.org>  Thu, 31 Jul 2014 09:28:00 +0200
 
privacyidea (1.3~dev0-1) trusty; urgency=low

  * Fix resolver error #22

 -- Cornelius Kölbel <cornelius@privacyidea.org>  Wed, 30 Jul 2014 16:24:00 +0200

privacyidea (1.2.2-1) trusty; urgency=low

  * Fixed the sqlsoup dependency

 -- Cornelius Kölbel <cornelius@privacyidea.org>  Wed, 23 Jul 2014 17:57:00 +0200


privacyidea (1.2.1-1) trusty; urgency=low

  * machine controller: make the challenge usable also in normal mode

 -- Cornelius Kölbel <cornelius@privacyidea.org>  Fri, 18 Jul 2014 16:51:00 +0200


privacyidea (1.2-1) trusty; urgency=low

  * Added 

 -- Cornelius Kölbel <cornelius@privacyidea.org>  Tue, 15 Jul 2014 15:15:55 +0200

privacyidea (1.2~dev2-1) trusty; urgency=low

  * initial ubuntu release

 -- Cornelius Kölbel <cornelius@privacyidea.org>  Mon, 14 Jul 2014 18:56:55 +0200<|MERGE_RESOLUTION|>--- conflicted
+++ resolved
@@ -1,16 +1,9 @@
-<<<<<<< HEAD
 privacyidea-venv (2.4~dev0) wheezy; urgency=low
 
   * Start 2.4
+  * Fix missing access right of user to GET /caconnector
 
  -- Cornelius Kölbel <cornelius@privacyidea.org>  Fri, 22 May 2015 22:30:00 +0200
-=======
-privacyidea-venv (2.3.1-1) wheezy; urgency=low
-
-  * Fix user logout
-
- -- Cornelius Kölbel <cornelius@privacyidea.org>  Thu, 28 May 2015 14:00:00 +0200
->>>>>>> 7af3fd5d
 
 privacyidea-venv (2.3-1) wheezy; urgency=low
 
