# -*- coding: utf-8 -*-
from __future__ import print_function
from setuptools import setup, find_packages
import os
import stat
import sys

#VERSION="2.1dev4"
VERSION="3.1dev3"

# Taken from kennethreitz/requests/setup.py
package_directory = os.path.realpath(os.path.dirname(__file__))


def get_file_contents(file_path):
    """Get the context of the file using full path name."""
    content = ""
    try:
        full_path = os.path.join(package_directory, file_path)
        content = open(full_path, 'r').read()
    except:
        print("### could not open file {0!r}".format(file_path), file=sys.stderr)
    return content


def get_file_list(file_path):
    full_path = os.path.join(package_directory, file_path)
    file_list = os.listdir(full_path)
    # now we need to add the path to the files
    return [file_path + f for f in file_list]


install_requires = ["Flask>=0.10.1",
                    "Flask-Migrate>=1.2.0",
                    "Flask-SQLAlchemy>=2.0",
                    "Flask-Script>=2.0.5",
                    "Jinja2>=2.10.1",
                    "Mako>=0.9.1",
                    "PyMySQL>=0.6.6",
                    "Pillow>=2.6.1",
                    "PyJWT>=1.3.0",
                    "PyYAML>=5.1",
                    "SQLAlchemy>=1.3.0",
                    "Werkzeug>=0.10.4",
                    "alembic>=0.6.7",
                    "bcrypt>=1.1.0",
                    "beautifulsoup4>=4.3.2",
                    "ldap3>=2.6",
                    "netaddr>=0.7.12",
                    "passlib>=1.6.2",
                    "pyOpenSSL>=17.5",
                    "pyrad>=2.0",
                    "qrcode>=5.1",
                    "requests>=2.7.0",
                    "sqlsoup>=0.9.0",
                    "ecdsa>=0.13",
                    "lxml>=4.2.5",
                    "python-gnupg>=0.4.4",
                    "defusedxml>=0.4.1",
                    "flask-babel>=0.9",
                    "croniter>=0.3.8",
                    "oauth2client>=2.0.1",
                    "configobj>=5.0.6"
                    ]

# For python 2.6 we need additional dependency importlib
try:
    import importlib
except ImportError:
    install_requires.append('importlib')


def get_man_pages(dir):
    """
    Get man pages in a directory.
    :param dir: 
    :return: list of file names
    """
    files = os.listdir(dir)
    r_files = []
    for file in files:
        if file.endswith(".1"):
            r_files.append(dir + "/" + file)
    return r_files


def get_scripts(dir):
    """
    Get files that are executable
    :param dir: 
    :return: list of file names
    """
    files = os.listdir(dir)
    r_files = []
    for file in files:
        if os.stat(dir + "/" + file)[stat.ST_MODE] & stat.S_IEXEC:
            r_files.append(dir + "/" + file)
    return r_files


setup(
    name='privacyIDEA',
    version=VERSION,
    description='privacyIDEA: identity, multifactor authentication (OTP), '
                'authorization, audit',
    author='privacyidea.org',
    license='AGPLv3',
    author_email='cornelius@privacyidea.org',
    url='http://www.privacyidea.org',
    keywords='OTP, two factor authentication, management, security',
    python_requires='>=2.7, !=3.0.*, !=3.1.*, !=3.2.*, !=3.3.*, !=3.4.*',
    packages=find_packages(),
    scripts=["pi-manage"] + get_scripts("tools"),
    extras_require={
        'dev': ["Sphinx>=1.3.1",
                "sphinxcontrib-httpdomain>=1.3.0"],
        'test': ["coverage>=3.7.1",
                 "mock>=1.0.1",
                 "pyparsing>=2.0.3",
                 "nose>=1.3.4",
                 "responses>=0.4.0",
                 "six>=1.8.0"],
    },
    install_requires=install_requires,
    include_package_data=True,
    data_files=[('etc/privacyidea/',
                 ['deploy/apache/privacyideaapp.wsgi',
                  'deploy/privacyidea/dictionary']),
                ('share/man/man1', get_man_pages("tools")),
<<<<<<< HEAD
=======
                ('lib/privacyidea/authmodules/OTRS',
                 ["authmodules/OTRS/privacyIDEA.pm"]),
>>>>>>> 7bb1d62d
                ('lib/privacyidea/migrations',
                 ["migrations/alembic.ini",
                  "migrations/env.py",
                  "migrations/README",
                  "migrations/script.py.mako"]),
                ('lib/privacyidea/migrations/versions',
                 get_file_list("migrations/versions/")),
                ('lib/privacyidea/', ['requirements.txt'])
                ],
    classifiers=["Framework :: Flask",
                 "License :: OSI Approved :: "
                 "GNU Affero General Public License v3",
                 "Programming Language :: Python",
                 "Development Status :: 5 - Production/Stable",
                 "Topic :: Internet",
                 "Topic :: Security",
                 "Topic :: System ::"
                 " Systems Administration :: Authentication/Directory",
                 'Programming Language :: Python',
                 'Programming Language :: Python :: 2',
                 'Programming Language :: Python :: 2.7',
                 'Programming Language :: Python :: 3',
                 'Programming Language :: Python :: 3.5',
                 'Programming Language :: Python :: 3.6',
                 'Programming Language :: Python :: 3.7'
                 ],
    #message_extractors={'privacyidea': [
    #        ('**.py', 'python', None),
    #        ('static/**.html', 'html', {'input_encoding': 'utf-8'})]},
    zip_safe=False,
    long_description=get_file_contents('README.rst')
)<|MERGE_RESOLUTION|>--- conflicted
+++ resolved
@@ -127,11 +127,6 @@
                  ['deploy/apache/privacyideaapp.wsgi',
                   'deploy/privacyidea/dictionary']),
                 ('share/man/man1', get_man_pages("tools")),
-<<<<<<< HEAD
-=======
-                ('lib/privacyidea/authmodules/OTRS',
-                 ["authmodules/OTRS/privacyIDEA.pm"]),
->>>>>>> 7bb1d62d
                 ('lib/privacyidea/migrations',
                  ["migrations/alembic.ini",
                   "migrations/env.py",
