--- conflicted
+++ resolved
@@ -188,17 +188,8 @@
     params = request.all_data
     user_object = get_user_from_param(params)
     # get the length of the random PIN from the policies
-<<<<<<< HEAD
     pin_pols = Match.user(g, scope=SCOPE.ENROLL, action=ACTION.OTPPINRANDOM,
                           user_object=user_object).action_values(unique=True)
-=======
-    pin_pols = policy_object.get_action_values(action=ACTION.OTPPINRANDOM,
-                                               scope=SCOPE.ENROLL,
-                                               user_object=user_object,
-                                               client=g.client_ip,
-                                               unique=True,
-                                               audit_data=g.audit_object.audit_data)
->>>>>>> 4d0500dd
     if len(pin_pols) == 1:
         log.debug("Creating random OTP PIN with length {0!s}".format(list(pin_pols)[0]))
         request.all_data["pin"] = generate_password(size=int(list(pin_pols)[0]))
