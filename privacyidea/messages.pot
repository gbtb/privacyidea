--- conflicted
+++ resolved
@@ -8,11 +8,7 @@
 msgstr ""
 "Project-Id-Version: PROJECT VERSION\n"
 "Report-Msgid-Bugs-To: EMAIL@ADDRESS\n"
-<<<<<<< HEAD
-"POT-Creation-Date: 2018-06-14 10:04+0200\n"
-=======
-"POT-Creation-Date: 2018-06-17 23:20+0200\n"
->>>>>>> 206c5f80
+"POT-Creation-Date: 2018-06-12 08:04+0200\n"
 "PO-Revision-Date: YEAR-MO-DA HO:MI+ZONE\n"
 "Last-Translator: FULL NAME <EMAIL@ADDRESS>\n"
 "Language-Team: LANGUAGE <LL@li.org>\n"
@@ -67,389 +63,389 @@
 msgid "You either need to provide user or serial"
 msgstr ""
 
-#: lib/policy.py:1050
+#: lib/policy.py:1049
 msgid "Define in which resolver the user should be registered."
 msgstr ""
 
-#: lib/policy.py:1054
+#: lib/policy.py:1053
 msgid "Define in which realm the user should be registered."
 msgstr ""
 
-#: lib/policy.py:1058
+#: lib/policy.py:1057
 msgid ""
 "The SMTP server configuration, that should be used to send the "
 "registration email."
 msgstr ""
 
-#: lib/policy.py:1062
+#: lib/policy.py:1061
 msgid ""
 "Only users with this email address are allowed to register. This is a "
 "regular expression."
 msgstr ""
 
-#: lib/policy.py:1067
+#: lib/policy.py:1066
 msgid ""
 "The body of the registration email. Use '{regkey}' as tagfor the "
 "registration key."
 msgstr ""
 
-#: lib/policy.py:1073
+#: lib/policy.py:1072
 msgid "Admin is allowed to enable tokens."
 msgstr ""
 
-#: lib/policy.py:1077
+#: lib/policy.py:1076
 msgid "Admin is allowed to disable tokens."
 msgstr ""
 
-#: lib/policy.py:1081
+#: lib/policy.py:1080
 msgid "Admin is allowed to set token properties."
 msgstr ""
 
-#: lib/policy.py:1086
+#: lib/policy.py:1085
 msgid "Admin is allowed to set the OTP PIN of tokens."
 msgstr ""
 
-#: lib/policy.py:1092
+#: lib/policy.py:1091
 msgid "Admin is allowed to manually set and delete token info."
 msgstr ""
 
-#: lib/policy.py:1096
+#: lib/policy.py:1095
 msgid "Admin is allowed to set the OTP PIN during enrollment."
 msgstr ""
 
-#: lib/policy.py:1101
+#: lib/policy.py:1100
 msgid "Admin is allowed to resync tokens."
 msgstr ""
 
-#: lib/policy.py:1105
+#: lib/policy.py:1104
 msgid "Admin is allowed to reset the Failcounter of a token."
 msgstr ""
 
-#: lib/policy.py:1111
+#: lib/policy.py:1110
 msgid "Admin is allowed to revoke a token"
 msgstr ""
 
-#: lib/policy.py:1115
+#: lib/policy.py:1114
 msgid "Admin is allowed to assign a token to a user."
 msgstr ""
 
-#: lib/policy.py:1121
+#: lib/policy.py:1120
 msgid "Admin is allowed to remove the token from a user, i.e. unassign a token."
 msgstr ""
 
-#: lib/policy.py:1128
+#: lib/policy.py:1127
 msgid "Admin is allowed to import token files."
 msgstr ""
 
-#: lib/policy.py:1133
+#: lib/policy.py:1132
 msgid "Admin is allowed to remove tokens from the database."
 msgstr ""
 
-#: lib/policy.py:1139
+#: lib/policy.py:1138
 msgid "Admin is allowed to view the list of the users."
 msgstr ""
 
-#: lib/policy.py:1145
+#: lib/policy.py:1144
 msgid "The Admin is allowed to list the machines."
 msgstr ""
 
-#: lib/policy.py:1150
+#: lib/policy.py:1149
 msgid "The Admin is allowed to attach and detach tokens to machines."
 msgstr ""
 
-#: lib/policy.py:1157
+#: lib/policy.py:1156
 msgid ""
 "The Admin is allowed to fetch authentication items of tokens assigned to "
 "machines."
 msgstr ""
 
-#: lib/policy.py:1162
+#: lib/policy.py:1161
 msgid "Admin is allowed to manage the realms of a token."
 msgstr ""
 
-#: lib/policy.py:1167
+#: lib/policy.py:1166
 msgid "Admin is allowed to retrieve a serial for a given OTP value."
 msgstr ""
 
-#: lib/policy.py:1172
+#: lib/policy.py:1171
 msgid "Admin is allowed to retrieve random keys from privacyIDEA."
 msgstr ""
 
-#: lib/policy.py:1176
+#: lib/policy.py:1175
 msgid "Admin is allowed to copy the PIN of one token to another token."
 msgstr ""
 
-#: lib/policy.py:1182
+#: lib/policy.py:1181
 msgid ""
 "Admin is allowed to copy the assigned user to another token, i.e. assign "
 "a user ot another token."
 msgstr ""
 
-#: lib/policy.py:1189
+#: lib/policy.py:1188
 msgid "Admin is allowed to trigger the lost token workflow."
 msgstr ""
 
-#: lib/policy.py:1195
+#: lib/policy.py:1194
 msgid "Admin is allowed to write and modify the system configuration."
 msgstr ""
 
-#: lib/policy.py:1200
+#: lib/policy.py:1199
 msgid "Admin is allowed to delete keys in the system configuration."
 msgstr ""
 
-#: lib/policy.py:1206
+#: lib/policy.py:1205
 msgid ""
 "Admin is allowed to export a documentation of the complete configuration "
 "including resolvers and realm."
 msgstr ""
 
-#: lib/policy.py:1214
+#: lib/policy.py:1213
 msgid "Admin is allowed to write and modify the policies."
 msgstr ""
 
-#: lib/policy.py:1219
+#: lib/policy.py:1218
 msgid "Admin is allowed to delete policies."
 msgstr ""
 
-#: lib/policy.py:1224
+#: lib/policy.py:1223
 msgid "Admin is allowed to write and modify the resolver and realm configuration."
 msgstr ""
 
-#: lib/policy.py:1231
+#: lib/policy.py:1230
 msgid "Admin is allowed to delete resolvers and realms."
 msgstr ""
 
-#: lib/policy.py:1236
+#: lib/policy.py:1235
 msgid ""
 "Admin is allowed to create new CA Connector definitions and modify "
 "existing ones."
 msgstr ""
 
-#: lib/policy.py:1242
+#: lib/policy.py:1241
 msgid "Admin is allowed to delete CA Connector definitions."
 msgstr ""
 
-#: lib/policy.py:1247
+#: lib/policy.py:1246
 msgid "Admin is allowed to write and modify the machine resolvers."
 msgstr ""
 
-#: lib/policy.py:1253
+#: lib/policy.py:1252
 msgid "Admin is allowed to delete machine resolvers."
 msgstr ""
 
-#: lib/policy.py:1260 lib/policy.py:1421
+#: lib/policy.py:1259 lib/policy.py:1420
 msgid "Set the maximum allowed length of the OTP PIN."
 msgstr ""
 
-#: lib/policy.py:1265 lib/policy.py:1426
+#: lib/policy.py:1264 lib/policy.py:1425
 msgid "Set the minimum required length of the OTP PIN."
 msgstr ""
 
-#: lib/policy.py:1269 lib/policy.py:1430
+#: lib/policy.py:1268 lib/policy.py:1429
 msgid ""
 "Specifiy the required contents of the OTP PIN. (c)haracters, (n)umeric, "
 "(s)pecial, (o)thers. [+/-]!"
 msgstr ""
 
-#: lib/policy.py:1275
+#: lib/policy.py:1274
 msgid "Admin is allowed to view the Audit log."
 msgstr ""
 
-#: lib/policy.py:1279
+#: lib/policy.py:1278
 msgid "The admin will only see audit entries of the last 10d, 3m or 2y."
 msgstr ""
 
-#: lib/policy.py:1284
+#: lib/policy.py:1283
 msgid "The admin is allowed to download the complete auditlog."
 msgstr ""
 
-#: lib/policy.py:1289
+#: lib/policy.py:1288
 msgid "Admin is allowed to add users in a userstore/UserIdResolver."
 msgstr ""
 
-#: lib/policy.py:1294
+#: lib/policy.py:1293
 msgid "Admin is allowed to update the users data in a userstore."
 msgstr ""
 
-#: lib/policy.py:1299
+#: lib/policy.py:1298
 msgid "Admin is allowed to delete a user object in a userstore."
 msgstr ""
 
-#: lib/policy.py:1304
+#: lib/policy.py:1303
 msgid "Admin is allowed to set the password of the HSM/Security Module."
 msgstr ""
 
-#: lib/policy.py:1308
+#: lib/policy.py:1307
 msgid "Admin is allowed to retrieve the list of active challenges."
 msgstr ""
 
-#: lib/policy.py:1314
+#: lib/policy.py:1313
 msgid "Admin is allowed to write new SMTP server definitions."
 msgstr ""
 
-#: lib/policy.py:1319
+#: lib/policy.py:1318
 msgid "Admin is allowed to write new RADIUS server definitions."
 msgstr ""
 
-#: lib/policy.py:1325
+#: lib/policy.py:1324
 msgid "Admin is allowed to write remote privacyIDEA server definitions."
 msgstr ""
 
-#: lib/policy.py:1332
+#: lib/policy.py:1331
 msgid "Admin is allowed to write and modify the event handling configuration."
 msgstr ""
 
-#: lib/policy.py:1338
+#: lib/policy.py:1337
 msgid "Admin is allowed to write and modify SMS gateway definitions."
 msgstr ""
 
-#: lib/policy.py:1344
+#: lib/policy.py:1343
 msgid "Admin is allowed to get the list of authenticated clients and their types."
 msgstr ""
 
-#: lib/policy.py:1351
+#: lib/policy.py:1350
 msgid "Admin is allowed to add and delete component subscriptions."
 msgstr ""
 
-#: lib/policy.py:1357
+#: lib/policy.py:1356
 msgid "The Admin is allowed to trigger a challenge for e.g. SMS OTP token."
 msgstr ""
 
-#: lib/policy.py:1367
+#: lib/policy.py:1366
 msgid ""
 "The user is allowed to assign an existing token that is not yet assigned "
 "using the token serial number."
 msgstr ""
 
-#: lib/policy.py:1373
+#: lib/policy.py:1372
 msgid "The user is allowed to disable his own tokens."
 msgstr ""
 
-#: lib/policy.py:1379
+#: lib/policy.py:1378
 msgid "The user is allowed to enable his own tokens."
 msgstr ""
 
-#: lib/policy.py:1385
+#: lib/policy.py:1384
 msgid "The user is allowed to delete his own tokens."
 msgstr ""
 
-#: lib/policy.py:1391
+#: lib/policy.py:1390
 msgid "The user is allowed to unassign his own tokens."
 msgstr ""
 
-#: lib/policy.py:1396
+#: lib/policy.py:1395
 msgid "The user is allowed to resyncronize his tokens."
 msgstr ""
 
-#: lib/policy.py:1401
+#: lib/policy.py:1400
 msgid "The user is allowed to revoke a token"
 msgstr ""
 
-#: lib/policy.py:1406
+#: lib/policy.py:1405
 msgid "The user is allowed to reset the failcounter of his tokens."
 msgstr ""
 
-#: lib/policy.py:1411
+#: lib/policy.py:1410
 msgid "The user is allowed to set the OTP PIN of his tokens."
 msgstr ""
 
-#: lib/policy.py:1416
+#: lib/policy.py:1415
 msgid "The user is allowed to set the OTP PIN during enrollment."
 msgstr ""
 
-#: lib/policy.py:1438
+#: lib/policy.py:1437
 msgid "Allow the user to view his own token history."
 msgstr ""
 
-#: lib/policy.py:1441
+#: lib/policy.py:1440
 msgid "The user will only see audit entries of the last 10d, 3m or 2y."
 msgstr ""
 
-#: lib/policy.py:1445
+#: lib/policy.py:1444
 msgid "The user is allowed to view his own user information."
 msgstr ""
 
-#: lib/policy.py:1449
+#: lib/policy.py:1448
 msgid ""
 "The user is allowed to update his own user information, like changing his"
 " password."
 msgstr ""
 
-#: lib/policy.py:1454
+#: lib/policy.py:1453
 msgid "The user is allowed to do a password reset in an editable UserIdResolver."
 msgstr ""
 
-#: lib/policy.py:1463
+#: lib/policy.py:1462
 msgid "Limit the number of allowed tokens in a realm."
 msgstr ""
 
-#: lib/policy.py:1467
+#: lib/policy.py:1466
 msgid "Limit the number of tokens a user may have assigned."
 msgstr ""
 
-#: lib/policy.py:1473
+#: lib/policy.py:1472
 msgid "Set a random OTP PIN with this length for a token."
 msgstr ""
 
-#: lib/policy.py:1478
+#: lib/policy.py:1477
 msgid "In case of a random OTP PIN use this python module to process the PIN."
 msgstr ""
 
-#: lib/policy.py:1483
+#: lib/policy.py:1482
 msgid ""
 "If the administrator sets the OTP PIN during enrollment or later, the "
 "user will have to change the PIN during first use."
 msgstr ""
 
-#: lib/policy.py:1490
+#: lib/policy.py:1489
 msgid ""
 "The user needs to change his PIN on a regular basis. To change the PIN "
 "every 180 days, enter '180d'."
 msgstr ""
 
-#: lib/policy.py:1497
+#: lib/policy.py:1496
 msgid ""
 "The OTP PIN can be hashed or encrypted. Hashing the PIN is the default "
 "behaviour."
 msgstr ""
 
-#: lib/policy.py:1502
+#: lib/policy.py:1501
 msgid ""
 "Set label for a new enrolled Google Authenticator. Possible tags are <u> "
 "(user), <r> (realm), <s> (serial)."
 msgstr ""
 
-#: lib/policy.py:1508
+#: lib/policy.py:1507
 msgid "This is the issuer label for new enrolled Google Authenticators."
 msgstr ""
 
-#: lib/policy.py:1515
+#: lib/policy.py:1514
 msgid ""
 "Users can assign a token just by using the unassigned token to "
 "authenticate."
 msgstr ""
 
-#: lib/policy.py:1521
+#: lib/policy.py:1520
 msgid "The length of the password in case of temporary token (lost token)."
 msgstr ""
 
-#: lib/policy.py:1525
+#: lib/policy.py:1524
 msgid ""
 "The contents of the temporary password, described by the characters C, c,"
 " n, s."
 msgstr ""
 
-#: lib/policy.py:1530
+#: lib/policy.py:1529
 msgid "The length of the validity for the temporary token (in days)."
 msgstr ""
 
-#: lib/policy.py:1538
+#: lib/policy.py:1537
 msgid ""
 "Either use the Token PIN , use the Userstore Password or use no fixed "
 "password component."
 msgstr ""
 
-#: lib/policy.py:1543
+#: lib/policy.py:1542
 msgid ""
 "This is a whitespace separated list of tokentypes, that can be used with "
 "challenge response."
@@ -468,191 +464,191 @@
 "assigned."
 msgstr ""
 
-#: lib/policy.py:1561
+#: lib/policy.py:1555
 msgid ""
 "If the user has no token, the authentication request for this user will "
 "always be true."
 msgstr ""
 
-#: lib/policy.py:1566
+#: lib/policy.py:1560
 msgid ""
 "If the user user does not exist, the authentication request for this non-"
 "existing user will always be true."
 msgstr ""
 
-#: lib/policy.py:1572
+#: lib/policy.py:1566
 msgid ""
 "Can be used to modify the parameters pass, user and realm in an "
 "authentication request. See the documentation for an example."
 msgstr ""
 
-#: lib/policy.py:1578
+#: lib/policy.py:1572
 msgid ""
 "If a user authenticates successfully reset the failcounter of all of his "
 "tokens."
 msgstr ""
 
-#: lib/policy.py:1583
+#: lib/policy.py:1577
 msgid ""
 "Cache the password used for authentication and allow authentication with "
 "the same credentials for a certain amount of time. Specify timeout like "
 "4h or 4h/5m."
 msgstr ""
 
-#: lib/policy.py:1592
+#: lib/policy.py:1586
 msgid ""
 "You can specify how many successful authentication requests a user is "
 "allowed to do in a given time. Specify like 1/5s, 2/10m, 10/1h - s, m, h "
 "being second, minute and hour."
 msgstr ""
 
-#: lib/policy.py:1599
+#: lib/policy.py:1593
 msgid ""
 "You can specify how many failed authentication requests a user is allowed"
 " to do in a given time. Specify like 1/5s, 2/10m, 10/1h - s, m, h being "
 "second, minute and hour."
 msgstr ""
 
-#: lib/policy.py:1606
+#: lib/policy.py:1600
 msgid ""
 "You can specify in which time frame the user needs to authenticate again "
 "with this token. If the user authenticates later, authentication will "
 "fail. Specify like 30h, 7d or 1y."
 msgstr ""
 
-#: lib/policy.py:1613
+#: lib/policy.py:1607
 msgid "The user will only be authenticated with this very tokentype."
 msgstr ""
 
-#: lib/policy.py:1617
+#: lib/policy.py:1611
 msgid ""
 "The user will only be authenticated if the serial number of the token "
 "matches this regexp."
 msgstr ""
 
-#: lib/policy.py:1621
+#: lib/policy.py:1615
 msgid ""
 "The user will only be authenticated if the tokeninfo field matches the "
 "regexp. key/<regexp>/"
 msgstr ""
 
-#: lib/policy.py:1626
+#: lib/policy.py:1620
 msgid ""
 "The Realm of the user is set to this very realm. This is important if the"
 " user is not contained in the default realm and can not pass his realm."
 msgstr ""
 
-#: lib/policy.py:1631
+#: lib/policy.py:1625
 msgid ""
 "In case of successful authentication additional no detail information "
 "will be returned."
 msgstr ""
 
-#: lib/policy.py:1635
+#: lib/policy.py:1629
 msgid ""
 "In case of failed authentication additional no detail information will be"
 " returned."
 msgstr ""
 
-#: lib/policy.py:1639
+#: lib/policy.py:1633
 msgid ""
 "In case of successful authentication user data will be added in the "
 "detail branch of the authentication response."
 msgstr ""
 
-#: lib/policy.py:1644
+#: lib/policy.py:1638
 msgid ""
 "In case of successful authentication the user resolver and realm will be "
 "added in the detail branch of the authentication response."
 msgstr ""
 
-#: lib/policy.py:1649
+#: lib/policy.py:1643
 msgid ""
 "The sending of an API Auth Key is required duringauthentication. This "
 "avoids rogue authenticate requests against the /validate/check interface."
 msgstr ""
 
-#: lib/policy.py:1658
+#: lib/policy.py:1652
 msgid ""
 "If set to \"privacyIDEA\" the users and admins need to authenticate "
 "against privacyIDEA when they log in to the Web UI. Defaults to "
 "\"userstore\""
 msgstr ""
 
-#: lib/policy.py:1667
+#: lib/policy.py:1661
 msgid ""
 "When searching in the user list, the search will only performed when "
 "pressing enter."
 msgstr ""
 
-#: lib/policy.py:1672
+#: lib/policy.py:1666
 msgid ""
 "The action taken when a user is idle beyond the logout_time limit. "
 "Defaults to \"lockscreen\"."
 msgstr ""
 
-#: lib/policy.py:1680
+#: lib/policy.py:1674
 msgid ""
 "The REMOTE_USER set by the webserver can be used to login to privacyIDEA "
 "or it will be ignored. Defaults to \"disable\"."
 msgstr ""
 
-#: lib/policy.py:1686
+#: lib/policy.py:1680
 msgid ""
 "Set the time in seconds after which the user will be logged out from the "
 "WebUI. Default: 120"
 msgstr ""
 
-#: lib/policy.py:1691
+#: lib/policy.py:1685
 msgid "Set how many tokens should be displayed in the token view on one page."
 msgstr ""
 
-#: lib/policy.py:1696
+#: lib/policy.py:1690
 msgid "Set how many users should be displayed in the user view on one page."
 msgstr ""
 
-#: lib/policy.py:1701
+#: lib/policy.py:1695
 msgid "Use your own html template for the web UI menu."
 msgstr ""
 
-#: lib/policy.py:1705
+#: lib/policy.py:1699
 msgid "Use your own html template for the web UI baseline/footer."
 msgstr ""
 
-#: lib/policy.py:1709
+#: lib/policy.py:1703
 msgid ""
 "Whether the user ID and the resolver should be displayed in the token "
 "list."
 msgstr ""
 
-#: lib/policy.py:1714
+#: lib/policy.py:1708
 msgid ""
 "The URL of a repository, where the policy templates can be found.  "
 "(Default https: //raw.githubusercontent.com/ privacyidea/policy-templates"
 " /master/templates/)"
 msgstr ""
 
-#: lib/policy.py:1721
+#: lib/policy.py:1715
 msgid "As long as a user has no token, he will only see a token wizard in the UI."
 msgstr ""
 
-#: lib/policy.py:1726
+#: lib/policy.py:1720
 msgid ""
 "The tokenwizard will be displayed in the token menu, even if the user "
 "already has a token."
 msgstr ""
 
+#: lib/policy.py:1725
+msgid "This is the default token type in the token enrollment dialog."
+msgstr ""
+
 #: lib/policy.py:1731
-msgid "This is the default token type in the token enrollment dialog."
-msgstr ""
-
-#: lib/policy.py:1737
 msgid ""
 "A comma separated list of realm names, which are displayed in a drop down"
 " menu in the WebUI login screen."
 msgstr ""
 
-#: lib/policy.py:1743
+#: lib/policy.py:1737
 msgid ""
 "If this checked, the administrator will not see the welcome dialog "
 "anymore."
@@ -979,33 +975,33 @@
 msgid "Your LDAP config seems to be OK, %i user objects found."
 msgstr ""
 
-#: lib/smsprovider/HttpSMSProvider.py:236
+#: lib/smsprovider/HttpSMSProvider.py:219
 msgid "The base URL of the HTTP Gateway"
 msgstr ""
 
-#: lib/smsprovider/HttpSMSProvider.py:239
+#: lib/smsprovider/HttpSMSProvider.py:222
 msgid "Should the HTTP Gateway be connected via an HTTP GET or POST request."
 msgstr ""
 
-#: lib/smsprovider/HttpSMSProvider.py:244
+#: lib/smsprovider/HttpSMSProvider.py:227
 msgid ""
 "Specify a substring, that indicates, that the SMS was delivered "
 "successfully."
 msgstr ""
 
-#: lib/smsprovider/HttpSMSProvider.py:248
+#: lib/smsprovider/HttpSMSProvider.py:231
 msgid "Specify a substring, that indicates, that the SMS failed to be delivered."
 msgstr ""
 
-#: lib/smsprovider/HttpSMSProvider.py:252
+#: lib/smsprovider/HttpSMSProvider.py:235
 msgid "Username in case of basic authentication."
 msgstr ""
 
-#: lib/smsprovider/HttpSMSProvider.py:256
+#: lib/smsprovider/HttpSMSProvider.py:239
 msgid "Password in case of basic authentication."
 msgstr ""
 
-#: lib/smsprovider/HttpSMSProvider.py:260
+#: lib/smsprovider/HttpSMSProvider.py:243
 msgid "Should the SSL certificate be verified."
 msgstr ""
 
@@ -1022,15 +1018,15 @@
 "PROXY option will beremoved in future."
 msgstr ""
 
-#: lib/smsprovider/HttpSMSProvider.py:274
+#: lib/smsprovider/HttpSMSProvider.py:251
 msgid "Proxy setting for HTTP connections."
 msgstr ""
 
-#: lib/smsprovider/HttpSMSProvider.py:275
+#: lib/smsprovider/HttpSMSProvider.py:252
 msgid "Proxy setting for HTTPS connections."
 msgstr ""
 
-#: lib/smsprovider/HttpSMSProvider.py:276
+#: lib/smsprovider/HttpSMSProvider.py:253
 msgid "The timeout in seconds."
 msgstr ""
 
@@ -1278,15 +1274,15 @@
 msgid "Only specified U2F tokens are authorized."
 msgstr ""
 
+#: lib/tokens/u2ftoken.py:261
+msgid "Only specified U2F tokens are allowed to be registered."
+msgstr ""
+
 #: lib/tokens/u2ftoken.py:266
-msgid "Only specified U2F tokens are allowed to be registered."
-msgstr ""
-
-#: lib/tokens/u2ftoken.py:271
 msgid "Do not verify the U2F attestation certificate."
 msgstr ""
 
-#: lib/tokens/u2ftoken.py:348
+#: lib/tokens/u2ftoken.py:343
 msgid "You need to define the appId in the token config!"
 msgstr ""
 
