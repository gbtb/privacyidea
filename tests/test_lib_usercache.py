# coding: utf-8
"""
This test file tests the lib.usercache

The lib.usercache.py only depends on the database model
"""
from contextlib import contextmanager

from mock import patch

from privacyidea.lib.error import UserError
from tests import ldap3mock
from tests.test_mock_ldap3 import LDAPDirectory
from .base import MyTestCase
from privacyidea.lib.resolver import (save_resolver, delete_resolver, get_resolver_object)
from privacyidea.lib.realm import (set_realm, delete_realm)
from privacyidea.lib.user import (User, get_username, create_user)
from privacyidea.lib.usercache import (get_cache_time,
                                       cache_username, delete_user_cache,
                                       EXPIRATION_SECONDS, retrieve_latest_entry, is_cache_enabled)
from privacyidea.lib.config import set_privacyidea_config
from datetime import timedelta
from datetime import datetime
from privacyidea.models import UserCache


class UserCacheTestCase(MyTestCase):
    """
    Test the user on the database level
    """
    PWFILE = "tests/testdata/passwd"
    resolvername1 = "resolver1"
    realm1 = "realm1"
    username = "root"
    uid = "0"

    sql_realm = "sqlrealm"
    sql_resolver = "SQL1"
    sql_parameters = {'Driver': 'sqlite',
                  'Server': '/tests/testdata/',
                  'Database': "testusercache.sqlite",
                  'Table': 'users',
                  'Encoding': 'utf8',
                  'Map': '{ "username": "username", \
                    "userid" : "id", \
                    "email" : "email", \
                    "surname" : "name", \
                    "givenname" : "givenname", \
                    "password" : "password", \
                    "phone": "phone", \
                    "mobile": "mobile"}',
                  'resolver': sql_resolver,
                  'type': 'sqlresolver',
    }

    def _create_realm(self):

        rid = save_resolver({"resolver": self.resolvername1,
                               "type": "passwdresolver",
                               "fileName": self.PWFILE,
                               "type.fileName": "string",
                               "desc.fileName": "The name of the file"})
        self.assertTrue(rid > 0, rid)
        added, failed = set_realm(realm=self.realm1, resolvers=[self.resolvername1])
        self.assertTrue(len(added) > 0, added)
        self.assertEqual(len(failed), 0)

    def _delete_realm(self):
        delete_realm(self.realm1)
        delete_resolver(self.resolvername1)

    def test_00_set_config(self):
        # Save wrong data in EXPIRATION_SECONDS
        set_privacyidea_config(EXPIRATION_SECONDS, "wrong")
        exp_delta = get_cache_time()
        self.assertEqual(exp_delta, timedelta(seconds=0))
        self.assertFalse(is_cache_enabled())

        # Save empty data in EXPIRATION_SECONDS
        set_privacyidea_config(EXPIRATION_SECONDS, "")
        exp_delta = get_cache_time()
        self.assertEqual(exp_delta, timedelta(seconds=0))
        self.assertFalse(is_cache_enabled())

        # Save real data in EXPIRATION_SECONDS
        set_privacyidea_config(EXPIRATION_SECONDS, 600)
        exp_delta = get_cache_time()
        self.assertEqual(exp_delta, timedelta(seconds=600))
        self.assertTrue(is_cache_enabled())

    def test_01_get_username_from_cache(self):
        # If a username is already contained in the cache, the function
        # lib.user.get_username will return the cache value
        username = "cached_user"
        resolver = "resolver1"
        uid = "1"

        expiration_delta = get_cache_time()
        r = UserCache(username, username, resolver, uid, datetime.now()).save()
        u_name = get_username(uid, resolver)
        self.assertEqual(u_name, username)

        # A non-existing user is not in the cache and returns and empty username
        u_name = get_username(uid, "resolver_does_not_exist")
        self.assertEqual(u_name, "")

    def test_02_get_resolvers(self):
        # enable user cache
        set_privacyidea_config(EXPIRATION_SECONDS, 600)
        # create realm
        self._create_realm()
        # delete user_cache
        r = delete_user_cache()
        self.assertTrue(r >= 0)

        # The username is not in the cache. It is fetched from the resolver
        # At the same time the cache is filled.
        user = User(self.username, self.realm1)
        self.assertEqual(user.login, self.username)
        # The user ID is fetched from the resolver
        self.assertEqual(user.uid, self.uid)

        # Now, the cache should have exactly one entry
        entry = UserCache.query.one()
        self.assertEqual(entry.user_id, self.uid)
        self.assertEqual(entry.username, self.username)
        self.assertEqual(entry.resolver, self.resolvername1)
        ts = entry.timestamp

        # delete the resolver, which also purges the cache
        self._delete_realm()

        # manually re-add the entry from above
<<<<<<< HEAD
        UserCache(self.username, self.username, self.resolvername1, self.uid, ts).save()
=======
        UserCache(self.username, self.username, self.resolvername1,
                  self.uid, ts).save()
>>>>>>> a97261c7

        # the username is fetched from the cache
        u_name = get_username(self.uid, self.resolvername1)
        self.assertEqual(u_name, self.username)

        # delete the cache
        r = delete_user_cache()

        # try to fetch the username. It is not in the cache and the
        # resolver does not exist anymore.
        u_name = get_username(self.uid, self.resolvername1)
        self.assertEqual(u_name, "")

    def test_03_get_identifiers(self):
        # create realm
        self._create_realm()
        # delete user_cache
        r = delete_user_cache()
        self.assertTrue(r >= 0)

        # The username is not in the cache. It is fetched from the resolver
        # At the same time the cache is filled. Implicitly we test the
        # _get_resolvers!
        user = User(self.username, self.realm1, self.resolvername1)
        uids = user.get_user_identifiers()
        self.assertEqual(user.login, self.username)
        self.assertEqual(user.uid, self.uid)

        # Now, the cache should have exactly one entry
        entry = UserCache.query.one()
        self.assertEqual(entry.user_id, self.uid)
        self.assertEqual(entry.username, self.username)
        self.assertEqual(entry.resolver, self.resolvername1)
        ts = entry.timestamp
<<<<<<< HEAD
        
=======

>>>>>>> a97261c7
        # delete the resolver, which also purges the cache
        self._delete_realm()

        # manually re-add the entry from above
<<<<<<< HEAD
        UserCache(self.username, self.username, self.resolvername1, self.uid, ts).save()
=======
        UserCache(self.username, self.username, self.resolvername1,
                  self.uid, ts).save()
>>>>>>> a97261c7

        # the username is fetched from the cache
        u_name = get_username(self.uid, self.resolvername1)
        self.assertEqual(u_name, self.username)

        # The `User` class also fetches the UID from the cache
        user2 = User(self.username, self.realm1, self.resolvername1)
        self.assertEqual(user2.uid, self.uid)

        # delete the cache
        r = delete_user_cache()

        # try to fetch the username. It is not in the cache and the
        # resolver does not exist anymore.
        u_name = get_username(self.uid, self.resolvername1)
        self.assertEqual(u_name, "")

        # similar case for the `User` class
        # The `User` class also tries to fetch the UID from the cache
        with self.assertRaises(UserError):
            user3 = User(self.username, self.realm1, self.resolvername1)


    def test_04_delete_cache(self):
        now = datetime.now()
        UserCache("hans1", "hans1", "resolver1", "uid1", now).save()
        UserCache("hans2", "hans1", "resolver2", "uid2", now).save()

        r = UserCache.query.filter(UserCache.username == "hans1").first()
        self.assertTrue(r)
        r = UserCache.query.filter(UserCache.username == "hans2").first()
        self.assertTrue(r)

        # delete hans1
        delete_user_cache(username="hans1")
        r = UserCache.query.filter(UserCache.username == "hans1").first()
        self.assertFalse(r)
        r = UserCache.query.filter(UserCache.username == "hans2").first()
        self.assertTrue(r)

        # delete resolver2
        delete_user_cache(resolver="resolver2")
        r = UserCache.query.filter(UserCache.username == "hans1").first()
        self.assertFalse(r)
        r = UserCache.query.filter(UserCache.username == "hans2").first()
        self.assertFalse(r)

    def test_05_multiple_entries(self):
        # two consistent entries
        now = datetime.now()
        UserCache("hans1", "hans1", "resolver1", "uid1", now - timedelta(seconds=60)).save()
        UserCache("hans1", "hans1", "resolver1", "uid1", now).save()

        r = UserCache.query.filter(UserCache.username == "hans1", UserCache.resolver == "resolver1")
        self.assertEqual(r.count(), 2)

        u_name = get_username("uid1", "resolver1")
        self.assertEqual(u_name, "hans1")

        r = delete_user_cache()

        # two inconsistent entries: most recent entry (ordered by datetime) wins
        UserCache("hans2", "hans2", "resolver1", "uid1", now).save()
        UserCache("hans1", "hans1", "resolver1", "uid1", now - timedelta(seconds=60)).save()

        r = UserCache.query.filter(UserCache.user_id == "uid1", UserCache.resolver == "resolver1")
        self.assertEqual(r.count(), 2)

        u_name = get_username("uid1", "resolver1")
        self.assertEqual(u_name, "hans2")

        # Clean up the cache
        r = delete_user_cache()

    def test_06_implicit_cache_population(self):
        self._create_realm()
        # testing `get_username`
        self.assertEqual(UserCache.query.count(), 0)
        # the cache is empty, so the username is read from the resolver
        u_name = get_username(self.uid, self.resolvername1)
        self.assertEqual(self.username, u_name)
        # it should be part of the cache now
        r = UserCache.query.filter(UserCache.user_id == self.uid, UserCache.resolver == self.resolvername1).one()
        self.assertEqual(self.username, r.username)
        # Apart from that, the cache should be empty.
        self.assertEqual(UserCache.query.count(), 1)
        r = delete_user_cache()

        # testing `User()`, but this time we add an already-expired entry to the cache
        self.assertEqual(UserCache.query.count(), 0)
        UserCache(self.username, self.username,
                  self.resolvername1, 'fake_uid', datetime.now() - timedelta(weeks=50)).save()
        # cache contains an expired entry, uid is read from the resolver (we can verify
        # that the cache entry is indeed not queried as it contains 'fake_uid' instead of the correct uid)
        user = User(self.username, self.realm1, self.resolvername1)
        self.assertEqual(user.uid, self.uid)
        # a new entry should have been added to the cache now
        r = retrieve_latest_entry((UserCache.username == self.username) & (UserCache.resolver == self.resolvername1))
        self.assertEqual(self.uid, r.user_id)
        # But the expired entry is also still in the cache
        self.assertEqual(UserCache.query.count(), 2)
        r = delete_user_cache()

        self._delete_realm()

    def _populate_cache(self):
        self.assertEqual(UserCache.query.count(), 0)
        # initially populate the cache with three entries
        timestamp = datetime.now()
        UserCache("hans1", "hans1", self.resolvername1, "uid1", timestamp).save()
        UserCache("hans2", "hans2", self.resolvername1, "uid2", timestamp - timedelta(weeks=50)).save()
        UserCache("hans3", "hans3", "resolver2", "uid2", timestamp).save()
        self.assertEqual(UserCache.query.count(), 3)

    def test_07_invalidate_save_resolver(self):
        self._create_realm()
        self._populate_cache()
        # call save_resolver on resolver1, which should invalidate all entries of "resolver1"
        # (even the expired 'hans2' one)
        save_resolver({"resolver": self.resolvername1,
             "type": "passwdresolver",
             "fileName": self.PWFILE,
             "type.fileName": "string",
             "desc.fileName": "Some change"
        })
        self.assertEqual(UserCache.query.count(), 1)
        # Only hans3 in resolver2 should still be in the cache
        # We can use get_username to ensure it is fetched from the cache
        # because resolver2 does not actually exist
        u_name = get_username("uid2", "resolver2")
        self.assertEqual("hans3", u_name)
        delete_user_cache()
        self._delete_realm()

    def test_08_invalidate_delete_resolver(self):
        self._create_realm()
        self._populate_cache()
        # call delete_resolver on resolver1, which should invalidate all of its entries
        self._delete_realm()
        self.assertEqual(UserCache.query.count(), 1)
        # Only hans3 in resolver2 should still be in the cache
        u_name = get_username("uid2", "resolver2")
        self.assertEqual("hans3", u_name)
        delete_user_cache()

    def _create_sql_realm(self):
        rid = save_resolver(self.sql_parameters)
        self.assertTrue(rid > 0, rid)

        (added, failed) = set_realm(self.sql_realm, [self.sql_resolver])
        self.assertEqual(len(failed), 0)
        self.assertEqual(len(added), 1)

    def _delete_sql_realm(self):
        delete_realm(self.sql_realm)
        delete_resolver(self.sql_resolver)

    def test_09_invalidate_edit_user(self):
        # Validate that editing users actually invalidates the cache. For that, we first need an editable resolver
        self._create_sql_realm()
        # The cache is initially empty
        self.assertEqual(UserCache.query.count(), 0)
        # The following adds an entry to the cache
        user = User(login="wordpressuser", realm=self.sql_realm)
        self.assertEqual(UserCache.query.count(), 1)
        uinfo = user.info
        self.assertEqual(uinfo.get("givenname", ""), "")

        user.update_user_info({"givenname": "wordy"})
        uinfo = user.info
        self.assertEqual(uinfo.get("givenname"), "wordy")
        # This should have removed the entry from the cache
        self.assertEqual(UserCache.query.count(), 0)
        # But now it gets added again
        user2 = User(login="wordpressuser", realm=self.sql_realm)
        self.assertEqual(UserCache.query.count(), 1)
        # Change it back for the other tests
        user.update_user_info({"givenname": ""})
        uinfo = user.info
        self.assertEqual(uinfo.get("givenname", ""), "")
        self.assertEqual(UserCache.query.count(), 0)
        self._delete_sql_realm()

    def test_10_invalidate_delete_user(self):
        # Validate that deleting users actually invalidates the cache. For that, we first need an editable resolver
        self._create_sql_realm()
        # The cache is initially empty
        self.assertEqual(UserCache.query.count(), 0)
        # The following adds an entry to the cache
        user = User(login="wordpressuser", realm=self.sql_realm)
        self.assertEqual(UserCache.query.count(), 1)
        uinfo = user.info
        user.delete()
        # This should have removed the entry from the cache
        self.assertEqual(UserCache.query.count(), 0)
        # We add the user again for the other tests
        create_user(self.sql_resolver, uinfo)
        self.assertEqual(UserCache.query.count(), 0)
        self._delete_sql_realm()

    @contextmanager
    def _patch_datetime_now(self, target, delta=timedelta(days=1)):
        with patch(target) as mock_datetime:
            mock_datetime.now.side_effect = lambda: datetime.now() + delta
            mock_datetime.side_effect = lambda *args, **kw: datetime(*args, **kw)
            yield mock_datetime

    def test_11_cache_expiration(self):
        # delete user_cache
        r = delete_user_cache()
        self.assertTrue(r >= 0)
        # populate the cache with artificial, somewhat "old", but still relevant data
        timestamp = datetime.now() - timedelta(seconds=300)
        UserCache("hans1", "hans1", "resolver1", "uid1", timestamp).save()
        UserCache("hans2", "hans2", "resolver1", "uid2", timestamp).save()
        # check that the cache is indeed queried
        self.assertEqual(get_username("uid1", "resolver1"), "hans1")
        self.assertEqual(User("hans2", "realm1", "resolver1").uid, "uid2")
        # check that the (non-existent) resolver is queried
        # for entries not contained in the cache
        self.assertEqual(get_username("uid3", "resolver1"), "")

        # TODO: Interestingly, if we mock `datetime` here to increase the time by one
        # day, this test works, but a subsequent test (test_ui_certificate) will fail
        # with weird error messages. So we do not use the datetime mock for now.
        #with self._patch_datetime_now('privacyidea.lib.usercache.datetime.datetime') as mock_datetime:
        with patch('privacyidea.lib.usercache.get_cache_time') as mock_get_cache_time:
            # Instead, we just decrease the cache time from 600 to 60 seconds,
            # which causes the entries above to be considered expired
            mock_get_cache_time.return_value = timedelta(seconds=60)
            # check that the cached entries are not queried anymore
            self.assertEqual(UserCache.query.count(), 2)
            self.assertEqual(get_username("uid1", "resolver1"), "")
            with self.assertRaises(UserError):
                User("hans2", "realm1", "resolver1")
            self.assertEqual(get_username("uid3", "resolver1"), "")
            # We add another, "current" entry
            UserCache("hans4", "hans4", "resolver1", "uid4", datetime.now()).save()
            self.assertEqual(UserCache.query.count(), 3)
            # we now remove old entries, only the newest remains
            delete_user_cache(expired=True)
            self.assertEqual(UserCache.query.count(), 1)
            self.assertEqual(UserCache.query.one().user_id, "uid4")
        # clean up
        delete_user_cache()

    def test_12_multiple_resolvers(self):
        # one realm, two SQL resolvers
        parameters_a = self.sql_parameters.copy()
        # first resolver only contains users with phone numbers
        parameters_a['Where'] = 'phone LIKE %'
        parameters_a['resolver'] = 'reso_a'
        rid_a = save_resolver(parameters_a)
        self.assertTrue(rid_a > 0, rid_a)
        # second resolver contains all users
        parameters_b = self.sql_parameters.copy()
        parameters_b['resolver'] = 'reso_b'
        rid_b = save_resolver(parameters_b)
        self.assertTrue(rid_b > 0, rid_b)

        # First ask reso_a, then reso_b
        (added, failed) = set_realm(self.sql_realm, ['reso_a', 'reso_b'], {
            'reso_a': 1,
            'reso_b': 2
        })
        self.assertEqual(len(failed), 0)
        self.assertEqual(len(added), 2)

        # Now, query the user and populate the cache
        self.assertEqual(UserCache.query.count(), 0)
        user1 = User('wordpressuser', self.sql_realm)
        self.assertEqual(user1.uid, '6')
        # Assert it was found in reso_b (as it does not have a phone number)!
        self.assertEqual(user1.resolver, 'reso_b')
        self.assertEqual(UserCache.query.filter(UserCache.username == 'wordpressuser',
                                                UserCache.user_id == 6).one().resolver,
                         'reso_b')
        # Add a phone number. We do not use the User API to do that to simulate that the change is performed
        # out of privacyIDEA's control. Using `update_user_info` would invalidate the cache, which would be unrealistic.
        info = user1.info
        new_info = info.copy()
        new_info['phone'] = '123456'
        get_resolver_object('reso_a').update_user(user1.uid, new_info)
        # Ensure that the user's association with reso_b is still cached.
        self.assertEqual(UserCache.query.filter(UserCache.username == 'wordpressuser',
                                                UserCache.user_id == 6).one().resolver,
                         'reso_b')
        # Now, it should be located in reso_a!
        user2 = User('wordpressuser', self.sql_realm)
        self.assertEqual(user2.uid, '6')
        self.assertEqual(user2.resolver, 'reso_a')
        # ... but the cache still contains entries for both!
        resolver_query = UserCache.query.filter(UserCache.username == 'wordpressuser',
                                                UserCache.user_id == 6).order_by(UserCache.timestamp.desc())
        cached_resolvers = [entry.resolver for entry in resolver_query.all()]
        self.assertEqual(cached_resolvers, ['reso_a', 'reso_b'])
        # Remove the phone number.
        get_resolver_object('reso_a').update_user(user1.uid, {'phone': None})
        delete_realm(self.sql_realm)
        delete_resolver('reso_a')
        delete_resolver('reso_b')

    def test_13_cache_username(self):

        self.counter = 0

        def get_username(uid, resolver):
            self.counter += 1
            return "user1"

        r = cache_username(get_username, "uid1", "reso1")
        self.assertEqual(r, "user1")
        self.assertEqual(self.counter, 1)

        # The second call does not increase the counter, since the result is fetched from the cache
        r = cache_username(get_username, "uid1", "reso1")
        self.assertEqual(r, "user1")
        self.assertEqual(self.counter, 1)

    def test_99_unset_config(self):
        # Test early exit!
        # Assert that the function `retrieve_latest_entry` is called if the cache is enabled
        with patch('privacyidea.lib.usercache.retrieve_latest_entry') as mock_retrieve:
            mock_retrieve.return_value = None
            get_username('some-userid', 'resolver1')
            self.assertEqual(mock_retrieve.call_count, 1)
        set_privacyidea_config(EXPIRATION_SECONDS, 0)

        self.assertFalse(is_cache_enabled())
        # Assert that the function `retrieve_latest_entry` is not called anymore
        with patch('privacyidea.lib.usercache.retrieve_latest_entry') as mock_retrieve:
            mock_retrieve.return_value = None
            get_username('some-userid', 'resolver1')
            self.assertEqual(mock_retrieve.call_count, 0)


class TestUserCacheMultipleLoginAttributes(MyTestCase):
    ldap_realm = "ldaprealm"
    ldap_resolver = "ldap1"
    ldap_parameters = {'LDAPURI': 'ldap://localhost',
                       'LDAPBASE': 'o=test',
                       'BINDDN': 'cn=manager,ou=example,o=test',
                       'BINDPW': 'ldaptest',
                       'LOGINNAMEATTRIBUTE': 'cn, email',
                       'LDAPSEARCHFILTER': '(cn=*)',
                       'USERINFO': '{"phone" : "telephoneNumber", '
                                   '"mobile" : "mobile"'
                                   ', "email" : "email", '
                                   '"surname" : "sn", '
                                   '"givenname" : "givenName" }',
                       'UIDTYPE': 'DN',
                       'CACHE_TIMEOUT': 0,
                       'resolver': ldap_resolver,
                       'type': 'ldapresolver',
                       }

    def _create_ldap_realm(self):
        rid = save_resolver(self.ldap_parameters)
        self.assertTrue(rid > 0, rid)

        (added, failed) = set_realm(self.ldap_realm, [self.ldap_resolver])
        self.assertEqual(len(failed), 0)
        self.assertEqual(len(added), 1)

    def _delete_ldap_realm(self):
        delete_realm(self.ldap_realm)
        delete_resolver(self.ldap_resolver)

    @classmethod
    def setUpClass(cls):
        MyTestCase.setUpClass()
        set_privacyidea_config(EXPIRATION_SECONDS, 600)

    @classmethod
    def tearDownClass(cls):
        set_privacyidea_config(EXPIRATION_SECONDS, 0)
        MyTestCase.tearDownClass()

    @ldap3mock.activate
    def test_01_secondary_login_attribute(self):
        ldap3mock.setLDAPDirectory(LDAPDirectory)
        self._create_ldap_realm()
        # Populate the user cache, check its contents
        user1 = User('alice', self.ldap_realm)
        self.assertEqual(user1.resolver, self.ldap_resolver)
        self.assertEqual(user1.uid, "cn=alice,ou=example,o=test")
        self.assertEqual(user1.login, "alice")
        self.assertEqual(user1.used_login, "alice")
        entry = UserCache.query.one()
        self.assertEqual(entry.user_id, user1.uid)
        self.assertEqual(entry.used_login, "alice")
        self.assertEqual(entry.username, "alice")
        self.assertEqual(entry.resolver, self.ldap_resolver)
        # query again, user cache does not change
        user2 = User('alice', self.ldap_realm)
        self.assertEqual(user2.resolver, self.ldap_resolver)
        self.assertEqual(user2.uid, "cn=alice,ou=example,o=test")
        self.assertEqual(user2.login, "alice")
        self.assertEqual(user2.used_login, "alice")
        self.assertEqual(UserCache.query.count(), 1)
        # use secondary login attribute, usercache has a new entry with secondary login attribute
        user3 = User('alice@test.com', self.ldap_realm)
        self.assertEqual(user3.resolver, self.ldap_resolver)
        self.assertEqual(user3.uid, "cn=alice,ou=example,o=test")
        self.assertEqual(user3.login, "alice")
        self.assertEqual(user3.used_login, "alice@test.com")
        entries = UserCache.query.filter_by(user_id="cn=alice,ou=example,o=test").order_by(UserCache.id).all()
        self.assertEqual(len(entries), 2)
        entry = entries[-1]
        self.assertEqual(entry.user_id, user1.uid)
        self.assertEqual(entry.used_login, "alice@test.com")
        self.assertEqual(entry.username, "alice")
        self.assertEqual(entry.resolver, self.ldap_resolver)
        # use secondary login attribute again, login name is fetched correctly
        user4 = User('alice@test.com', self.ldap_realm)
        self.assertEqual(user4.resolver, self.ldap_resolver)
        self.assertEqual(user4.uid, "cn=alice,ou=example,o=test")
        self.assertEqual(user4.login, "alice")
        self.assertEqual(user4.used_login, "alice@test.com")
        # still only two entries in the cache
        entries = UserCache.query.filter_by(user_id="cn=alice,ou=example,o=test").order_by(UserCache.id).all()
        self.assertEqual(len(entries), 2)
        # get the primary login name
        login_name = get_username("cn=alice,ou=example,o=test", self.ldap_resolver)
        self.assertEqual(login_name, "alice")
        # still only two entries in the cache
        entries = UserCache.query.filter_by(user_id="cn=alice,ou=example,o=test").order_by(UserCache.id).all()
        self.assertEqual(len(entries), 2)
        self._delete_ldap_realm()<|MERGE_RESOLUTION|>--- conflicted
+++ resolved
@@ -131,13 +131,7 @@
         self._delete_realm()
 
         # manually re-add the entry from above
-<<<<<<< HEAD
         UserCache(self.username, self.username, self.resolvername1, self.uid, ts).save()
-=======
-        UserCache(self.username, self.username, self.resolvername1,
-                  self.uid, ts).save()
->>>>>>> a97261c7
-
         # the username is fetched from the cache
         u_name = get_username(self.uid, self.resolvername1)
         self.assertEqual(u_name, self.username)
@@ -171,21 +165,11 @@
         self.assertEqual(entry.username, self.username)
         self.assertEqual(entry.resolver, self.resolvername1)
         ts = entry.timestamp
-<<<<<<< HEAD
-        
-=======
-
->>>>>>> a97261c7
         # delete the resolver, which also purges the cache
         self._delete_realm()
 
         # manually re-add the entry from above
-<<<<<<< HEAD
         UserCache(self.username, self.username, self.resolvername1, self.uid, ts).save()
-=======
-        UserCache(self.username, self.username, self.resolvername1,
-                  self.uid, ts).save()
->>>>>>> a97261c7
 
         # the username is fetched from the cache
         u_name = get_username(self.uid, self.resolvername1)
