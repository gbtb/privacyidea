--- conflicted
+++ resolved
@@ -86,7 +86,6 @@
         # Unknown config
         self.assertRaises(ParameterError, token.get_init_detail, params={"firebase_config": "bla"})
 
-<<<<<<< HEAD
         fb_config = {FIREBASE_CONFIG.REGISTRATION_URL: "http://test/ttype/push",
                      FIREBASE_CONFIG.JSON_CONFIG: CLIENT_FILE,
                      FIREBASE_CONFIG.TTL: 10,
@@ -109,17 +108,7 @@
         # Everything is fine
         fb_config[FIREBASE_CONFIG.PROJECT_ID] = "test-123456"
         r = set_smsgateway("fb1", u'privacyidea.lib.smsprovider.FirebaseProvider.FirebaseProvider', "myFB",
-                           fb_config)
-=======
-        r = set_smsgateway(self.firebase_config_name, u'privacyidea.lib.smsprovider.FirebaseProvider.FirebaseProvider',
-                           "myFB",
-                           {FIREBASE_CONFIG.REGISTRATION_URL: "http://test/ttype/push",
-                            FIREBASE_CONFIG.TTL: 10,
-                            FIREBASE_CONFIG.API_KEY: "1",
-                            FIREBASE_CONFIG.APP_ID: "2",
-                            FIREBASE_CONFIG.PROJECT_NUMBER: "3",
-                            FIREBASE_CONFIG.PROJECT_ID: "4"})
->>>>>>> 785442fc
+                           fb_config
         self.assertTrue(r > 0)
 
         detail = token.get_init_detail(params={"firebase_config": self.firebase_config_name})
