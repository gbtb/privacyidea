--- conflicted
+++ resolved
@@ -32,11 +32,8 @@
 import logging
 import json
 import jwt
-<<<<<<< HEAD
 import threading
-=======
 import six
->>>>>>> d8a29632
 from flask import (jsonify,
                    current_app,
                    Response)
