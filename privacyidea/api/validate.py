# -*- coding: utf-8 -*-
#
# http://www.privacyidea.org
# (c) cornelius kölbel, privacyidea.org
#
# 2020-01-30 Jean-Pierre Höhmann <jean-pierre.hohemann@netknights.it>
#            Add WebAuthn token
# 2018-01-22 Cornelius Kölbel <cornelius.koelbel@netknights.it>
#            Add offline refill
# 2016-12-20 Cornelius Kölbel <cornelius.koelbel@netknights.it>
#            Add triggerchallenge endpoint
# 2016-10-23 Cornelius Kölbel <cornelius.koelbel@netknights.it>
#            Add subscription decorator
# 2016-09-05 Cornelius Kölbel <cornelius.koelbel@netknights.it>
#            SAML attributes on fail
# 2016-08-30 Cornelius Kölbel <cornelius.koelbel@netknights.it>
#            save client application type to database
# 2016-08-09 Cornelius Kölbel <cornelius@privacyidea.org>
#            Add possibility to check OTP only
# 2015-11-19 Cornelius Kölbel <cornelius@privacyidea.org>
#            Add support for transaction_id to saml_check
# 2015-06-17 Cornelius Kölbel <cornelius@privacyidea.org>
#            Add policy decorator for API key requirement
# 2014-12-08 Cornelius Kölbel, <cornelius@privacyidea.org>
#            Complete rewrite during flask migration
#            Try to provide REST API
#
# This code is free software; you can redistribute it and/or
# modify it under the terms of the GNU AFFERO GENERAL PUBLIC LICENSE
# License as published by the Free Software Foundation; either
# version 3 of the License, or any later version.
#
# This code is distributed in the hope that it will be useful,
# but WITHOUT ANY WARRANTY; without even the implied warranty of
# MERCHANTABILITY or FITNESS FOR A PARTICULAR PURPOSE.  See the
# GNU AFFERO GENERAL PUBLIC LICENSE for more details.
#
# You should have received a copy of the GNU Affero General Public
# License along with this program.  If not, see <http://www.gnu.org/licenses/>.
#

__doc__ = """This module contains the REST API for doing authentication.
The methods are tested in the file tests/test_api_validate.py

Authentication is either done by providing a username and a password or a
serial number and a password.

**Authentication workflow**

Authentication workflow is like this:

In case of authenticating a user:

 * :func:`privacyidea.lib.token.check_user_pass`
 * :func:`privacyidea.lib.token.check_token_list`
 * :func:`privacyidea.lib.tokenclass.TokenClass.authenticate`
 * :func:`privacyidea.lib.tokenclass.TokenClass.check_pin`
 * :func:`privacyidea.lib.tokenclass.TokenClass.check_otp`

In case if authenticating a serial number:

 * :func:`privacyidea.lib.token.check_serial_pass`
 * :func:`privacyidea.lib.token.check_token_list`
 * :func:`privacyidea.lib.tokenclass.TokenClass.authenticate`
 * :func:`privacyidea.lib.tokenclass.TokenClass.check_pin`
 * :func:`privacyidea.lib.tokenclass.TokenClass.check_otp`

"""
from flask import (Blueprint, request, g, current_app)
from privacyidea.lib.user import get_user_from_param, log_used_user
from .lib.utils import send_result, getParam
from ..lib.decorators import (check_user_or_serial_in_request)
from .lib.utils import required
from privacyidea.lib.error import ParameterError
from privacyidea.lib.token import (check_user_pass, check_serial_pass,
                                   check_otp, create_challenges_from_tokens, get_one_token)
from privacyidea.api.lib.utils import get_all_params
from privacyidea.lib.config import (return_saml_attributes, get_from_config,
                                    return_saml_attributes_on_fail,
                                    SYSCONF, ensure_no_config_object)
from privacyidea.lib.audit import getAudit
from privacyidea.api.lib.decorators import add_serial_from_response_to_g
from privacyidea.api.lib.prepolicy import (prepolicy, set_realm,
                                           api_key_required, mangle,
                                           save_client_application_type,
                                           check_base_action, pushtoken_wait, webauthntoken_auth, webauthntoken_authz,
                                           webauthntoken_request, check_application_tokentype)
from privacyidea.api.lib.postpolicy import (postpolicy,
                                            check_tokentype, check_serial,
                                            check_tokeninfo,
                                            no_detail_on_fail,
                                            no_detail_on_success, autoassign,
                                            offline_info,
                                            add_user_detail_to_response, construct_radius_response,
                                            mangle_challenge_response, is_authorized)
from privacyidea.lib.policy import PolicyClass
from privacyidea.lib.event import EventConfiguration
import logging
from privacyidea.api.register import register_blueprint
from privacyidea.api.recover import recover_blueprint
from privacyidea.lib.utils import get_client_ip
from privacyidea.lib.event import event
from privacyidea.lib.challenge import get_challenges, extract_answered_challenges
from privacyidea.lib.subscriptions import CheckSubscription
from privacyidea.api.auth import admin_required
from privacyidea.lib.policy import ACTION
from privacyidea.lib.token import get_tokens
from privacyidea.lib.machine import list_token_machines
from privacyidea.lib.applications.offline import MachineApplication
import json

log = logging.getLogger(__name__)

validate_blueprint = Blueprint('validate_blueprint', __name__)


@validate_blueprint.before_request
@register_blueprint.before_request
@recover_blueprint.before_request
def before_request():
    """
    This is executed before the request
    """
    ensure_no_config_object()
    request.all_data = get_all_params(request.values, request.data)
    # get additional request information such as parameters in the
    # call path from the view_args
    request.all_data.update(request.view_args)
    request.User = get_user_from_param(request.all_data)
    privacyidea_server = current_app.config.get("PI_AUDIT_SERVERNAME") or \
                         request.host
    # Create a policy_object, that reads the database audit settings
    # and contains the complete policy definition during the request.
    # This audit_object can be used in the postpolicy and prepolicy and it
    # can be passed to the innerpolicies.

    g.policy_object = PolicyClass()

    g.audit_object = getAudit(current_app.config, g.startdate)
    g.event_config = EventConfiguration()
    # access_route contains the ip addresses of all clients, hops and proxies.
    g.client_ip = get_client_ip(request, get_from_config(SYSCONF.OVERRIDECLIENT))
    # Save the HTTP header in the localproxy object
    g.request_headers = request.headers
    g.serial = getParam(request.all_data, "serial", default=None)
    g.audit_object.log({"success": False,
                        "action_detail": "",
                        "client": g.client_ip,
                        "client_user_agent": request.user_agent.browser,
                        "privacyidea_server": privacyidea_server,
                        "action": "{0!s} {1!s}".format(request.method, request.url_rule),
                        "info": ""})


@validate_blueprint.route('/offlinerefill', methods=['POST'])
@check_user_or_serial_in_request(request)
@event("validate_offlinerefill", request, g)
def offlinerefill():
    """
    This endpoint allows to fetch new offline OTP values for a token,
    that is already offline.
    According to the definition it will send the missing OTP values, so that
    the client will have as much otp values as defined.

    :param serial: The serial number of the token, that should be refilled.
    :param refilltoken: The authorization token, that allows refilling.
    :param pass: the last password (maybe password+OTP) entered by the user
    :return:
    """
    serial = getParam(request.all_data, "serial", required)
    refilltoken = getParam(request.all_data, "refilltoken", required)
    password = getParam(request.all_data, "pass", required)
    tokenobj_list = get_tokens(serial=serial)
    if len(tokenobj_list) != 1:
        raise ParameterError("The token does not exist")
    else:
        tokenobj = tokenobj_list[0]
        machine_defs = list_token_machines(serial)
        # check if is still an offline token:
        for mdef in machine_defs:
            if mdef.get("application") == "offline":
                # check refill token:
                if tokenobj.get_tokeninfo("refilltoken") == refilltoken:
                    # refill
                    otps = MachineApplication.get_refill(tokenobj, password, mdef.get("options"))
                    refilltoken = MachineApplication.generate_new_refilltoken(tokenobj)
                    response = send_result(True)
                    content = response.json
                    content["auth_items"] = {"offline": [{"refilltoken": refilltoken,
                                                          "response": otps}]}
                    response.set_data(json.dumps(content))
                    return response
        raise ParameterError("Token is not an offline token or refill token is incorrect")


@validate_blueprint.route('/check', methods=['POST', 'GET'])
@validate_blueprint.route('/radiuscheck', methods=['POST', 'GET'])
@validate_blueprint.route('/samlcheck', methods=['POST', 'GET'])
@postpolicy(is_authorized, request=request)
@postpolicy(mangle_challenge_response, request=request)
@postpolicy(construct_radius_response, request=request)
@postpolicy(no_detail_on_fail, request=request)
@postpolicy(no_detail_on_success, request=request)
@postpolicy(add_user_detail_to_response, request=request)
@postpolicy(offline_info, request=request)
@postpolicy(check_tokeninfo, request=request)
@postpolicy(check_tokentype, request=request)
@postpolicy(check_serial, request=request)
@postpolicy(autoassign, request=request)
@add_serial_from_response_to_g
@prepolicy(check_application_tokentype, request=request)
@prepolicy(pushtoken_wait, request=request)
@prepolicy(set_realm, request=request)
@prepolicy(mangle, request=request)
@prepolicy(save_client_application_type, request=request)
@prepolicy(webauthntoken_request, request=request)
@prepolicy(webauthntoken_authz, request=request)
@prepolicy(webauthntoken_auth, request=request)
@check_user_or_serial_in_request(request)
@CheckSubscription(request)
@prepolicy(api_key_required, request=request)
@event("validate_check", request, g)
def check():
    """
    check the authentication for a user or a serial number.
    Either a ``serial`` or a ``user`` is required to authenticate.
    The PIN and OTP value is sent in the parameter ``pass``.
    In case of successful authentication it returns ``result->value: true``.

    In case of a challenge response authentication a parameter ``exception=1``
    can be passed. This would result in a HTTP 500 Server Error response if
    an error occurred during sending of SMS or Email.

    In case ``/validate/radiuscheck`` is requested, the responses are
    modified as follows: A successful authentication returns an empty ``HTTP
    204`` response. An unsuccessful authentication returns an empty ``HTTP
    400`` response. Error responses are the same responses as for the
    ``/validate/check`` endpoint.

    :param serial: The serial number of the token, that tries to authenticate.
    :param user: The loginname/username of the user, who tries to authenticate.
    :param realm: The realm of the user, who tries to authenticate. If the
        realm is omitted, the user is looked up in the default realm.
    :param type: The tokentype of the tokens, that are taken into account during
        authentication. Requires the *authz* policy :ref:`application_tokentype_policy`.
        It is ignored when a distinct serial is given.
    :param pass: The password, that consists of the OTP PIN and the OTP value.
    :param otponly: If set to 1, only the OTP value is verified. This is used
        in the management UI. Only used with the parameter serial.
    :param transaction_id: The transaction ID for a response to a challenge
        request
    :param state: The state ID for a response to a challenge request

    :return: a json result with a boolean "result": true

    **Example Validation Request**:

        .. sourcecode:: http

            POST /validate/check HTTP/1.1
            Host: example.com
            Accept: application/json

            user=user
            realm=realm1
            pass=s3cret123456

    **Example response** for a successful authentication:

        .. sourcecode:: http

            HTTP/1.1 200 OK
            Content-Type: application/json

            {
              "detail": {
                "message": "matching 1 tokens",
                "serial": "PISP0000AB00",
                "type": "spass"
              },
              "id": 1,
              "jsonrpc": "2.0",
              "result": {
                "status": true,
                "value": true
              },
              "version": "privacyIDEA unknown"
            }

    **Example response** for this first part of a challenge response authentication:

        .. sourcecode:: http

            HTTP/1.1 200 OK
            Content-Type: application/json

            {
              "detail": {
                "serial": "PIEM0000AB00",
                "type": "email",
                "transaction_id": "12345678901234567890",
<<<<<<< HEAD
                "multi_challenge: [ {"serial": "PIEM0000AB00",
                                     "transaction_id":  "12345678901234567890",
                                     "message": "Please enter otp from your
                                     email",
                                     "client_mode": "interactive"},
                                    {"serial": "PISM12345678",
                                     "transaction_id": "12345678901234567890",
                                     "message": "Please enter otp from your
                                     SMS",
                                     "client_mode": "interactive"}
=======
                "multi_challenge": [ {"serial": "PIEM0000AB00",
                                      "transaction_id":  "12345678901234567890",
                                      "message": "Please enter otp from your email"},
                                     {"serial": "PISM12345678",
                                      "transaction_id": "12345678901234567890",
                                      "message": "Please enter otp from your SMS"}
>>>>>>> 8e79ad3c
                ]
              },
              "id": 2,
              "jsonrpc": "2.0",
              "result": {
                "status": true,
                "value": false
              },
              "version": "privacyIDEA unknown"
            }

    In this example two challenges are triggered, one with an email and one
    with an SMS. The application and thus the user has to decide, which one
    to use. They can use either.

<<<<<<< HEAD
    The challenges also contain the information of the "client_mode". This
    tells the plugin, whether it should display an input field to ask for the
    OTP value or e.g. to poll for an answered authentication.
    Read more at :ref:`client_modes`.

    .. note:: All challenge response tokens have the same transaction_id in
=======
    .. note:: All challenge response tokens have the same ``transaction_id`` in
>>>>>>> 8e79ad3c
       this case.


    **Example response** for a successful authentication with ``/samlcheck``:

       .. sourcecode:: http

           HTTP/1.1 200 OK
           Content-Type: application/json

            {
              "detail": {
                "message": "matching 1 tokens",
                "serial": "PISP0000AB00",
                "type": "spass"
              },
              "id": 1,
              "jsonrpc": "2.0",
              "result": {
                "status": true,
                "value": {"attributes": {
                            "username": "koelbel",
                            "realm": "themis",
                            "mobile": null,
                            "phone": null,
                            "myOwn": "/data/file/home/koelbel",
                            "resolver": "themis",
                            "surname": "Kölbel",
                            "givenname": "Cornelius",
                            "email": null},
                          "auth": true}
              },
              "version": "privacyIDEA unknown"
            }

    The response in ``value->attributes`` can contain additional attributes
    (like "myOwn") which you can define in the LDAP resolver in the attribute
    mapping.
    """
    user = request.User
    serial = getParam(request.all_data, "serial")
    password = getParam(request.all_data, "pass", required)
    otp_only = getParam(request.all_data, "otponly")
    token_type = getParam(request.all_data, "type")
    options = {"g": g,
               "clientip": g.client_ip,
               "user": user}
    # Add all params to the options
    for key, value in request.all_data.items():
        if value and key not in ["g", "clientip", "user"]:
            options[key] = value

    g.audit_object.log({"user": user.login,
                        "resolver": user.resolver,
                        "realm": user.realm})

    if serial:
        if user:
            # check if the given token belongs to the user
            if not get_tokens(user=user, serial=serial, count=True):
                raise ParameterError('Given serial does not belong to given user!')
        if not otp_only:
            success, details = check_serial_pass(serial, password, options=options)
        else:
            success, details = check_otp(serial, password)
        result = success

    else:
        options["token_type"] = token_type
        success, details = check_user_pass(user, password, options=options)
        result = success
        if request.path.endswith("samlcheck"):
            ui = user.info
            result = {"auth": success,
                      "attributes": {}}
            if return_saml_attributes():
                if success or return_saml_attributes_on_fail():
                    # privacyIDEA's own attribute map
                    result["attributes"] = {"username": ui.get("username"),
                                                "realm": user.realm,
                                                "resolver": user.resolver,
                                                "email": ui.get("email"),
                                                "surname": ui.get("surname"),
                                                "givenname": ui.get("givenname"),
                                                "mobile": ui.get("mobile"),
                                                "phone": ui.get("phone")}
                    # additional attributes
                    for k, v in ui.items():
                        result["attributes"][k] = v

    g.audit_object.log({"info": log_used_user(user, details.get("message")),
                        "success": success,
                        "serial": serial or details.get("serial"),
                        "token_type": details.get("type")})
    return send_result(result, rid=2, details=details)


@validate_blueprint.route('/triggerchallenge', methods=['POST', 'GET'])
@admin_required
@postpolicy(is_authorized, request=request)
@postpolicy(mangle_challenge_response, request=request)
@add_serial_from_response_to_g
@check_user_or_serial_in_request(request)
@prepolicy(check_application_tokentype, request=request)
@prepolicy(check_base_action, request, action=ACTION.TRIGGERCHALLENGE)
@prepolicy(webauthntoken_request, request=request)
@prepolicy(webauthntoken_auth, request=request)
@event("validate_triggerchallenge", request, g)
def trigger_challenge():
    """
    An administrator can call this endpoint if he has the right of
    ``triggerchallenge`` (scope: admin).
    He can pass a ``user`` name and or a ``serial`` number.
    privacyIDEA will trigger challenges for all native challenges response
    tokens, possessed by this user or only for the given serial number.

    The request needs to contain a valid PI-Authorization header.

    :param user: The loginname/username of the user, who tries to authenticate.
    :param realm: The realm of the user, who tries to authenticate. If the
        realm is omitted, the user is looked up in the default realm.
    :param serial: The serial number of the token.
    :param type: The tokentype of the tokens, that are taken into account during
        authentication. Requires authz policy application_tokentype.
        Is ignored when a distinct serial is given.

    :return: a json result with a "result" of the number of matching
        challenge response tokens

    **Example response** for a successful triggering of challenge:

       .. sourcecode:: http

<<<<<<< HEAD
            {
               "detail": {
                    "client_mode": "interactive",
                    "message": "please enter otp: , please enter otp: ",
                    "messages":     [
                        "please enter otp: ",
                        "please enter otp: "
                    ],
                    "multi_challenge": [
                        {
                            "client_mode": "interactive",
                            "message": "please enter otp: ",
                            "serial": "TOTP000026CB",
                            "transaction_id": "11451135673179897001",
                            "type": "totp"
                        },
                        {
                            "client_mode": "interactive",
                            "message": "please enter otp: ",
                            "serial": "OATH0062752C",
                            "transaction_id": "11451135673179897001",
                            "type": "hotp"
                        }
                    ],
                    "serial": "OATH0062752C",
                    "threadid": 140329819764480,
                    "transaction_id": "11451135673179897001",
                    "transaction_ids": [
                        "11451135673179897001",
                        "11451135673179897001"
                    ],
                    "type": "hotp"
               },
               "id": 2,
               "jsonrpc": "2.0",
               "result": {
                   "status": true,
                   "value": 2
               }
=======
           HTTP/1.1 200 OK
           Content-Type: application/json

           {
             "jsonrpc": "2.0",
             "signature": "1939...146964",
             "detail": {"transaction_ids": ["03921966357577766962"],
                        "messages": ["Enter the OTP from the SMS:"],
                        "threadid": 140422378276608},
             "versionnumber": "unknown",
             "version": "privacyIDEA unknown",
             "result": {"status": true,
                        "value": 1},
             "time": 1482223663.517212,
             "id": 1
           }
>>>>>>> 8e79ad3c

    **Example response** for response, if the user has no challenge token:

        .. sourcecode:: http

            HTTP/1.1 200 OK
            Content-Type: application/json

            {
              "detail": {"messages": [],
                         "threadid": 140031212377856,
                         "transaction_ids": []},
              "id": 1,
              "jsonrpc": "2.0",
              "result": {"status": true,
                         "value": 0},
              "signature": "205530282...54508",
              "time": 1484303812.346576,
              "version": "privacyIDEA 2.17",
              "versionnumber": "2.17"
            }

    **Example response** for a failed triggering of a challenge. In this case
    the ``status`` will be ``false``.

        .. sourcecode:: http

            HTTP/1.1 200 OK
            Content-Type: application/json

            {
              "detail": null,
              "id": 1,
              "jsonrpc": "2.0",
              "result": {"error": {"code": 905,
                                   "message": "ERR905: The user can not be
                                   found in any resolver in this realm!"},
                         "status": false},
              "signature": "14468...081555",
              "time": 1484303933.72481,
              "version": "privacyIDEA 2.17"
            }

    """
    user = request.User
    serial = getParam(request.all_data, "serial")
    token_type = getParam(request.all_data, "type")
    details = {"messages": [],
               "transaction_ids": []}
    options = {"g": g,
               "clientip": g.client_ip,
               "user": user}
    # Add all params to the options
    for key, value in request.all_data.items():
        if value and key not in ["g", "clientip", "user"]:
            options[key] = value

    token_objs = get_tokens(serial=serial, user=user, active=True, revoked=False, locked=False, tokentype=token_type)
    # Only use the tokens, that are allowed to do challenge response
    chal_resp_tokens = [token_obj for token_obj in token_objs if "challenge" in token_obj.mode]
    create_challenges_from_tokens(chal_resp_tokens, details, options)
    result_obj = len(details.get("multi_challenge"))

    challenge_serials = [challenge_info["serial"] for challenge_info in details["multi_challenge"]]
    g.audit_object.log({
        "user": user.login,
        "resolver": user.resolver,
        "realm": user.realm,
        "success": result_obj > 0,
        "info": log_used_user(user, "triggered {0!s} challenges".format(result_obj)),
        "serial": ",".join(challenge_serials),
    })

    return send_result(result_obj, rid=2, details=details)


@validate_blueprint.route('/polltransaction', methods=['GET'])
@validate_blueprint.route('/polltransaction/<transaction_id>', methods=['GET'])
@prepolicy(mangle, request=request)
@CheckSubscription(request)
@prepolicy(api_key_required, request=request)
def poll_transaction(transaction_id=None):
    """
    Given a mandatory transaction ID, check if any non-expired challenge for this transaction ID
    has been answered. In this case, return true. If this is not the case, return false.
    This endpoint also returns false if no challenge with the given transaction ID exists.

    This is mostly useful for out-of-band tokens that should poll this endpoint
    to determine when to send an authentication request to ``/validate/check``.

    :jsonparam transaction_id: a transaction ID
    """
    if transaction_id is None:
        transaction_id = getParam(request.all_data, "transaction_id", required)
    # Fetch a list of non-exired challenges with the given transaction ID
    # and determine whether it contains at least one non-expired answered challenge.
    matching_challenges = [challenge for challenge in get_challenges(transaction_id=transaction_id)
                           if challenge.is_valid()]
    answered_challenges = extract_answered_challenges(matching_challenges)

    if answered_challenges:
        result = True
        log_challenges = answered_challenges
    else:
        result = False
        log_challenges = matching_challenges

    # We now determine the information that should be written to the audit log:
    # * If there are no answered valid challenges, we log all token serials of challenges matching
    #   the transaction ID and the corresponding token owner
    # * If there are any answered valid challenges, we log their token serials and the corresponding user
    if log_challenges:
        g.audit_object.log({
            "serial": ",".join(challenge.serial for challenge in log_challenges),
        })
        # The token owner should be the same for all matching transactions
        user = get_one_token(serial=log_challenges[0].serial).user
        if user:
            g.audit_object.log({
                "user": user.login,
                "resolver": user.resolver,
                "realm": user.realm,
            })

    # In any case, we log the transaction ID
    g.audit_object.log({
        "info": u"transaction_id: {}".format(transaction_id),
        "success": result
    })

    return send_result(result)<|MERGE_RESOLUTION|>--- conflicted
+++ resolved
@@ -299,7 +299,6 @@
                 "serial": "PIEM0000AB00",
                 "type": "email",
                 "transaction_id": "12345678901234567890",
-<<<<<<< HEAD
                 "multi_challenge: [ {"serial": "PIEM0000AB00",
                                      "transaction_id":  "12345678901234567890",
                                      "message": "Please enter otp from your
@@ -310,14 +309,6 @@
                                      "message": "Please enter otp from your
                                      SMS",
                                      "client_mode": "interactive"}
-=======
-                "multi_challenge": [ {"serial": "PIEM0000AB00",
-                                      "transaction_id":  "12345678901234567890",
-                                      "message": "Please enter otp from your email"},
-                                     {"serial": "PISM12345678",
-                                      "transaction_id": "12345678901234567890",
-                                      "message": "Please enter otp from your SMS"}
->>>>>>> 8e79ad3c
                 ]
               },
               "id": 2,
@@ -333,16 +324,12 @@
     with an SMS. The application and thus the user has to decide, which one
     to use. They can use either.
 
-<<<<<<< HEAD
     The challenges also contain the information of the "client_mode". This
     tells the plugin, whether it should display an input field to ask for the
     OTP value or e.g. to poll for an answered authentication.
     Read more at :ref:`client_modes`.
 
-    .. note:: All challenge response tokens have the same transaction_id in
-=======
     .. note:: All challenge response tokens have the same ``transaction_id`` in
->>>>>>> 8e79ad3c
        this case.
 
 
@@ -475,8 +462,10 @@
     **Example response** for a successful triggering of challenge:
 
        .. sourcecode:: http
-
-<<<<<<< HEAD
+       
+            HTTP/1.1 200 OK
+            Content-Type: application/json
+
             {
                "detail": {
                     "client_mode": "interactive",
@@ -516,24 +505,6 @@
                    "status": true,
                    "value": 2
                }
-=======
-           HTTP/1.1 200 OK
-           Content-Type: application/json
-
-           {
-             "jsonrpc": "2.0",
-             "signature": "1939...146964",
-             "detail": {"transaction_ids": ["03921966357577766962"],
-                        "messages": ["Enter the OTP from the SMS:"],
-                        "threadid": 140422378276608},
-             "versionnumber": "unknown",
-             "version": "privacyIDEA unknown",
-             "result": {"status": true,
-                        "value": 1},
-             "time": 1482223663.517212,
-             "id": 1
-           }
->>>>>>> 8e79ad3c
 
     **Example response** for response, if the user has no challenge token:
 
