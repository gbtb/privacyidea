# -*- coding: utf-8 -*-
#
#  Copyright (C) 2014 Cornelius Kölbel
#  License:  AGPLv3
#  contact:  cornelius@privacyidea.org
#
#  2016-07-15 Cornelius Kölbel <cornelius.koelbel@netknights.it>
#             Add sha512 PHP hash as suggested by Rick Romero
#  2016-04-08 Cornelius Kölbel <cornelius.koelbel@netknights.it>
#             Simplifying out of bounds check
#             Avoid repetition in comparison
#
# This code is free software; you can redistribute it and/or
# modify it under the terms of the GNU AFFERO GENERAL PUBLIC LICENSE
# License as published by the Free Software Foundation; either
# version 3 of the License, or any later version.
#
# This code is distributed in the hope that it will be useful,
# but WITHOUT ANY WARRANTY; without even the implied warranty of
# MERCHANTABILITY or FITNESS FOR A PARTICULAR PURPOSE.  See the
# GNU AFFERO GENERAL PUBLIC LICENSE for more details.
#
# You should have received a copy of the GNU Affero General Public
# License along with this program.  If not, see <http://www.gnu.org/licenses/>.
#
__doc__ = """This is the resolver to find users in SQL databases.

The file is tested in tests/test_lib_resolver.py
"""

import logging
import yaml

from UserIdResolver import UserIdResolver

from sqlalchemy import and_
from sqlalchemy import create_engine
from sqlalchemy.orm import sessionmaker

import traceback
from base64 import (b64decode,
                    b64encode)
import hashlib
from privacyidea.lib.crypto import urandom, geturandom
from privacyidea.lib.utils import (is_true, hash_password, PasswordHash,
                                   check_sha, check_ssha, otrs_sha256)

log = logging.getLogger(__name__)
ENCODING = "utf-8"

SQLSOUP_LOADED = False
try:
    from sqlsoup import SQLSoup
    SQLSOUP_LOADED = True
except ImportError:  # pragma: no cover
    log.debug("SQLSoup could not be loaded!")

if SQLSOUP_LOADED is False:  # pragma: no cover
    try:
        from sqlalchemy.ext.sqlsoup import SQLSoup
        log.debug("SQLSoup loaded from SQLAlchemy.")
        SQLSOUP_LOADED = True
    except ImportError:
        log.error("SQLSoup could not be loaded from SQLAlchemy!")


class IdResolver (UserIdResolver):

    searchFields = {"username": "text",
                    "userid": "numeric",
                    "phone": "text",
                    "mobile": "text",
                    "surname": "text",
                    "givenname": "text",
                    "email": "text",
                    "description": "text",
                    }

    # If the resolver could be configured editable
    updateable = True

    @staticmethod
    def setup(config=None, cache_dir=None):
        """
        this setup hook is triggered, when the server
        starts to serve the first request

        :param config: the privacyidea config
        :type  config: the privacyidea config dict
        """
        log.info("Setting up the SQLResolver")

    def __init__(self):
        self.resolverId = ""
        self.server = ""
        self.driver = ""
        self.database = ""
        self.port = 0
        self.limit = 100
        self.user = ""
        self.password = ""
        self.table = ""
        self.map = {}
        self.reverse_map = {}
        self.where = ""
        self.encoding = ""
        self.conParams = ""
        self.connect_string = ""
        self.session = None
        self.pool_size = 10
        self.pool_timeout = 120
        self.engine = None
        self._editable = False
        self.password_hash_type = None
        return

    def getSearchFields(self):
        return self.searchFields

    @staticmethod
    def _append_where_filter(conditions, table, where):
        """
        Append contents of WHERE statement to the list of filter conditions
        :param conditions: filter conditions
        :type conditions: list
        :return: list of filter conditions
        """
        if where:
            # this might result in errors if the
            # administrator enters nonsense
            (w_column, w_cond, w_value) = where.split()
            if w_cond.lower() == "like":
                conditions.append(getattr(table, w_column).like(w_value))
            elif w_cond == "==":
                conditions.append(getattr(table, w_column) == w_value)
            elif w_cond == ">":
                conditions.append(getattr(table, w_column) > w_value)
            elif w_cond == "<":
                conditions.append(getattr(table, w_column) < w_value)

        return conditions

    def checkPass(self, uid, password):
        """
        This function checks the password for a given uid.
        If ``password`` is a unicode object, it is converted to the database encoding first.
        - returns true in case of success
        -         false if password does not match

        """
<<<<<<< HEAD
        def _check_ssha(pw_hash, password, hashfunc, length):
            pw_hash_bin = b64decode(pw_hash.split("}")[1])
            digest = pw_hash_bin[:length]
            salt = pw_hash_bin[length:]
            hr = hashfunc(password)
            hr.update(salt)
            return digest == hr.digest()

        def _check_sha(pw_hash, password):
            b64_db_password = pw_hash[5:]
            hr = hashlib.sha1(password).digest()
            b64_password = b64encode(hr)
            return b64_password == b64_db_password

        def _otrs_sha256(pw_hash, password):
            hr = hashlib.sha256(password)
            digest = binascii.hexlify(hr.digest())
            return pw_hash == digest

        def _check_crypt(pw_hash, password):
           return crypt.crypt(password, pw_hash) == pw_hash

=======
>>>>>>> c8cb96c7
        res = False
        userinfo = self.getUserInfo(uid)
        if isinstance(password, unicode):
            password = password.encode(self.encoding)

        database_pw = userinfo.get("password", "XXXXXXX")
        if database_pw[:2] in ["$P", "$S"]:
            # We have a phpass (wordpress) password
            PH = PasswordHash()
            res = PH.check_password(password, userinfo.get("password"))
        # check salted hashed passwords
#        elif database_pw[:2] == "$6":
#            res = sha512_crypt.verify(password, userinfo.get("password"))
        elif database_pw[:6].upper() == "{SSHA}":
            res = check_ssha(database_pw, password, hashlib.sha1, 20)
        elif database_pw[:9].upper() == "{SSHA256}":
            res = check_ssha(database_pw, password, hashlib.sha256, 32)
        elif database_pw[:9].upper() == "{SSHA512}":
            res = check_ssha(database_pw, password, hashlib.sha512, 64)
        # check for hashed password.
        elif userinfo.get("password", "XXXXX")[:5].upper() == "{SHA}":
            res = check_sha(database_pw, password)
        elif len(userinfo.get("password")) == 64:
            # OTRS sha256 password
<<<<<<< HEAD
            res = _otrs_sha256(database_pw, password)
        else:
            res = _check_crypt(database_pw, password)
=======
            res = otrs_sha256(database_pw, password)
>>>>>>> c8cb96c7

        return res

    def getUserInfo(self, userId):
        """
        This function returns all user info for a given userid/object.

        :param userId: The userid of the object
        :type userId: string
        :return: A dictionary with the keys defined in self.map
        :rtype: dict
        """
        userinfo = {}

        try:
            conditions = []
            column = self.map.get("userid")
            conditions.append(getattr(self.TABLE, column).like(userId))
            conditions = self._append_where_filter(conditions, self.TABLE,
                                                   self.where)
            filter_condition = and_(*conditions)
            result = self.session.query(self.TABLE).filter(filter_condition)

            for r in result:
                if userinfo.keys():  # pragma: no cover
                    raise Exception("More than one user with userid {0!s} found!".format(userId))
                userinfo = self._get_user_from_mapped_object(r)
        except Exception as exx:  # pragma: no cover
            log.error("Could not get the userinformation: {0!r}".format(exx))

        return userinfo

    def getUsername(self, userId):
        """
        Returns the username/loginname for a given userid
        :param userid: The userid in this resolver
        :type userid: string
        :return: username
        :rtype: string
        """
        info = self.getUserInfo(userId)
        return info.get('username', "")

    def getUserId(self, LoginName):
        """
        resolve the loginname to the userid.

        :param LoginName: The login name from the credentials
        :type LoginName: string
        :return: UserId as found for the LoginName
        """
        userid = ""

        try:
            conditions = []
            column = self.map.get("username")
            conditions.append(getattr(self.TABLE, column).like(LoginName))
            conditions = self._append_where_filter(conditions, self.TABLE,
                                                   self.where)
            filter_condition = and_(*conditions)
            result = self.session.query(self.TABLE).filter(filter_condition)

            for r in result:
                if userid != "":    # pragma: no cover
                    raise Exception("More than one user with loginname"
                                    " %s found!" % LoginName)
                user = self._get_user_from_mapped_object(r)
                userid = user["id"]
        except Exception as exx:    # pragma: no cover
            log.error("Could not get the userinformation: {0!r}".format(exx))

        return userid

    def _get_user_from_mapped_object(self, ro):
        """
        :param ro: row
        :type ro: Mapped Object
        :return: User
        :rtype: dict
        """
        r = ro.__dict__
        user = {}
        try:
            if self.map.get("userid") in r:
                user["id"] = r[self.map.get("userid")]
        except UnicodeEncodeError:  # pragma: no cover
            log.error("Failed to convert user: {0!r}".format(r))
            log.debug("{0!s}".format(traceback.format_exc()))

        for key in self.map.keys():
            try:
                raw_value = r.get(self.map.get(key))
                if raw_value:
                    if type(raw_value) == str:
                        val = raw_value.decode(self.encoding)
                    else:
                        val = raw_value
                    user[key] = val

            except UnicodeDecodeError:  # pragma: no cover
                user[key] = "decoding_error"
                log.error("Failed to convert user: {0!r}".format(r))
                log.debug("{0!s}".format(traceback.format_exc()))

        return user

    def getUserList(self, searchDict=None):
        """
        :param searchDict: A dictionary with search parameters
        :type searchDict: dict
        :return: list of users, where each user is a dictionary
        """
        users = []
        conditions = []
        if searchDict is None:
            searchDict = {}
        for key in searchDict.keys():
            column = self.map.get(key)
            value = searchDict.get(key)
            value = value.replace("*", "%")
            conditions.append(getattr(self.TABLE, column).like(value))

        conditions = self._append_where_filter(conditions, self.TABLE,
                                               self.where)
        filter_condition = and_(*conditions)

        result = self.session.query(self.TABLE).\
            filter(filter_condition).\
            limit(self.limit)

        for r in result:
            user = self._get_user_from_mapped_object(r)
            if "id" in user:
                users.append(user)

        return users

    def getResolverId(self):
        """
        Returns the resolver Id
        This should be an Identifier of the resolver, preferable the type
        and the name of the resolver.
        """
        return "sql." + self.resolverId

    @staticmethod
    def getResolverClassType():
        return 'sqlresolver'

    @staticmethod
    def getResolverType():
        return IdResolver.getResolverClassType()

    def loadConfig(self, config):
        """
        Load the config from conf.

        :param config: The configuration from the Config Table
        :type config: dict
        """
        self.server = config.get('Server', "")
        self.driver = config.get('Driver', "")
        self.database = config.get('Database', "")
        self.resolverId = self.database
        self.port = config.get('Port', "")
        self.limit = config.get('Limit', 100)
        self.user = config.get('User', "")
        self.password = config.get('Password', "")
        self.table = config.get('Table', "")
        self._editable = config.get("Editable", False)
        self.password_hash_type = config.get("Password_Hash_Type")
        usermap = config.get('Map', {})
        self.map = yaml.safe_load(usermap)
        self.reverse_map = dict([[v, k] for k, v in self.map.items()])
        self.where = config.get('Where', "")
        self.encoding = str(config.get('Encoding') or "latin1")
        self.conParams = config.get('conParams', "")
        self.pool_size = int(config.get('poolSize') or 5)
        self.pool_timeout = int(config.get('poolTimeout') or 10)

        # create the connectstring like
        params = {'Port': self.port,
                  'Password': self.password,
                  'conParams': self.conParams,
                  'Driver': self.driver,
                  'User': self.user,
                  'Server': self.server,
                  'Database': self.database}
        self.connect_string = self._create_connect_string(params)
        log.info("using the connect string {0!s}".format(self.connect_string))
        try:
            log.debug("using pool_size={0!s} and pool_timeout={1!s}".format(
                      self.pool_size, self.pool_timeout))
            self.engine = create_engine(self.connect_string,
                                        encoding=self.encoding,
                                        convert_unicode=False,
                                        pool_size=self.pool_size,
                                        pool_timeout=self.pool_timeout)
        except TypeError:
            # The DB Engine/Poolclass might not support the pool_size.
            log.debug("connecting without pool_size.")
            self.engine = create_engine(self.connect_string,
                                        encoding=self.encoding,
                                        convert_unicode=False)
        # create a configured "Session" class
        Session = sessionmaker(bind=self.engine)

        # create a Session
        self.session = Session()
        self.session._model_changes = {}
        self.db = SQLSoup(self.engine)
        self.db.session._model_changes = {}
        self.TABLE = self.db.entity(self.table)

        return self

    @classmethod
    def getResolverClassDescriptor(cls):
        descriptor = {}
        typ = cls.getResolverType()
        descriptor['clazz'] = "useridresolver.SQLIdResolver.IdResolver"
        descriptor['config'] = {'Server': 'string',
                                'Driver': 'string',
                                'Database': 'string',
                                'User': 'string',
                                'Password': 'password',
                                'Password_Hash_Type': 'string',
                                'Port': 'int',
                                'Limit': 'int',
                                'Table': 'string',
                                'Map': 'string',
                                'Where': 'string',
                                'Editable': 'int',
                                'Encoding': 'string',
                                'conParams': 'string'}
        return {typ: descriptor}

    @staticmethod
    def getResolverDescriptor():
        return IdResolver.getResolverClassDescriptor()

    @staticmethod
    def _create_connect_string(param):
        """
        create the connectstring

        Port, Password, conParams, Driver, User,
        Server, Database
        """
        port = ""
        password = ""
        conParams = ""
        if param.get("Port"):
            port = ":{0!s}".format(param.get("Port"))
        if param.get("Password"):
            password = ":{0!s}".format(param.get("Password"))
        if param.get("conParams"):
            conParams = "?{0!s}".format(param.get("conParams"))
        connect_string = "{0!s}://{1!s}{2!s}{3!s}{4!s}{5!s}/{6!s}{7!s}".format(param.get("Driver", ""),
                                                   param.get("User", ""),
                                                   password,
                                                   "@" if (param.get("User")
                                                           or
                                                           password) else "",
                                                   param.get("Server", ""),
                                                   port,
                                                   param.get("Database", ""),
                                                   conParams)
        # SQLAlchemy does not like a unicode connect string!
        if param.get("Driver").lower() == "sqlite":
            connect_string = str(connect_string)
        log.debug("SQL connectstring: {0!r}".format(connect_string))
        return connect_string

    @classmethod
    def testconnection(cls, param):
        """
        This function lets you test the to be saved SQL connection.

        :param param: A dictionary with all necessary parameter
                        to test the connection.
        :type param: dict

        :return: Tuple of success and a description
        :rtype: (bool, string)

        Parameters are: Server, Driver, Database, User, Password, Port,
                        Limit, Table, Map
                        Where, Encoding, conParams

        """
        num = -1
        desc = None

        connect_string = cls._create_connect_string(param)
        log.info("using the connect string {0!s}".format(connect_string))
        engine = create_engine(connect_string)
        # create a configured "Session" class
        session = sessionmaker(bind=engine)()
        db = SQLSoup(engine)
        try:
            TABLE = db.entity(param.get("Table"))
            conditions = cls._append_where_filter([], TABLE,
                                                  param.get("Where"))
            filter_condition = and_(*conditions)
            result = session.query(TABLE).filter(filter_condition).count()

            num = result
            desc = "Found {0:d} users.".format(num)
        except Exception as exx:
            desc = "failed to retrieve users: {0!s}".format(exx)

        return num, desc

    def add_user(self, attributes=None):
        """
        Add a new user to the SQL database.

        attributes are these
        "username", "surname", "givenname", "email",
        "mobile", "phone", "password"

        :param attributes: Attributes according to the attribute mapping
        :return: The new UID of the user. The UserIdResolver needs to
        determine the way how to create the UID.
        """
        attributes = attributes or {}
        if "password" in attributes and self.password_hash_type:
            attributes["password"] = hash_password(attributes["password"],
                                                   self.password_hash_type)

        kwargs = self._attributes_to_db_columns(attributes)
        log.debug("Insert new user with attributes {0!s}".format(kwargs))
        r = self.TABLE.insert(**kwargs)
        self.db.commit()
        # Return the UID of the new object
        return getattr(r, self.map.get("userid"))

    def _attributes_to_db_columns(self, attributes):
        """
        takes the attributes and maps them to the DB columns
        :param attributes:
        :return: dict with column name as keys and values
        """
        columns = {}
        for fieldname in attributes.keys():
            if self.map.get(fieldname):
                if fieldname == "password":
                    password = attributes.get(fieldname)
                    # Create a {SSHA256} password
                    salt = geturandom(16)
                    hr = hashlib.sha256(password)
                    hr.update(salt)
                    hash_bin = hr.digest()
                    hash_b64 = b64encode(hash_bin + salt)
                    columns[self.map.get(fieldname)] = "{SSHA256}" + hash_b64
                else:
                    columns[self.map.get(fieldname)] = attributes.get(fieldname)
        return columns

    def delete_user(self, uid):
        """
        Delete a user from the SQL database.

        The user is referenced by the user id.
        :param uid: The uid of the user object, that should be deleted.
        :type uid: basestring
        :return: Returns True in case of success
        :rtype: bool
        """
        res = True
        try:
            conditions = []
            column = self.map.get("userid")
            conditions.append(getattr(self.TABLE, column).like(uid))
            conditions = self._append_where_filter(conditions, self.TABLE,
                                                   self.where)
            filter_condition = and_(*conditions)
            user_obj = self.session.query(self.TABLE).filter(
                filter_condition).first()
            self.session.delete(user_obj)
            self.session.commit()
        except Exception as exx:
            log.error("Error deleting user: {0!s}".format(exx))
            res = False
        return res

    def update_user(self, uid, attributes=None):
        """
        Update an existing user.
        This function is also used to update the password. Since the
        attribute mapping know, which field contains the password,
        this function can also take care for password changing.

        Attributes that are not contained in the dict attributes are not
        modified.

        :param uid: The uid of the user object in the resolver.
        :type uid: basestring
        :param attributes: Attributes to be updated.
        :type attributes: dict
        :return: True in case of success
        """
        attributes = attributes or {}
        params = self._attributes_to_db_columns(attributes)
        kwargs = {self.map.get("userid"): uid}
        r = self.TABLE.filter_by(**kwargs).update(params)
        self.db.commit()
        return r

    @property
    def editable(self):
        """
        Return true, if the instance of the resolver is configured editable
        :return:
        """
        # Depending on the database this might look different
        # Usually this is "1"
        return is_true(self._editable)<|MERGE_RESOLUTION|>--- conflicted
+++ resolved
@@ -43,7 +43,7 @@
 import hashlib
 from privacyidea.lib.crypto import urandom, geturandom
 from privacyidea.lib.utils import (is_true, hash_password, PasswordHash,
-                                   check_sha, check_ssha, otrs_sha256)
+                                   check_sha, check_ssha, otrs_sha256, check_crypt)
 
 log = logging.getLogger(__name__)
 ENCODING = "utf-8"
@@ -148,31 +148,6 @@
         -         false if password does not match
 
         """
-<<<<<<< HEAD
-        def _check_ssha(pw_hash, password, hashfunc, length):
-            pw_hash_bin = b64decode(pw_hash.split("}")[1])
-            digest = pw_hash_bin[:length]
-            salt = pw_hash_bin[length:]
-            hr = hashfunc(password)
-            hr.update(salt)
-            return digest == hr.digest()
-
-        def _check_sha(pw_hash, password):
-            b64_db_password = pw_hash[5:]
-            hr = hashlib.sha1(password).digest()
-            b64_password = b64encode(hr)
-            return b64_password == b64_db_password
-
-        def _otrs_sha256(pw_hash, password):
-            hr = hashlib.sha256(password)
-            digest = binascii.hexlify(hr.digest())
-            return pw_hash == digest
-
-        def _check_crypt(pw_hash, password):
-           return crypt.crypt(password, pw_hash) == pw_hash
-
-=======
->>>>>>> c8cb96c7
         res = False
         userinfo = self.getUserInfo(uid)
         if isinstance(password, unicode):
@@ -197,13 +172,9 @@
             res = check_sha(database_pw, password)
         elif len(userinfo.get("password")) == 64:
             # OTRS sha256 password
-<<<<<<< HEAD
-            res = _otrs_sha256(database_pw, password)
-        else:
-            res = _check_crypt(database_pw, password)
-=======
             res = otrs_sha256(database_pw, password)
->>>>>>> c8cb96c7
+        elif database_pw[:3] in ["$1$", "$6$"]:
+            res = check_crypt(database_pw, password)
 
         return res
 
