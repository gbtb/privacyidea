--- conflicted
+++ resolved
@@ -12,11 +12,7 @@
 	@echo "make ppa-dev      - upload to launchpad development repo"
 	
 #VERSION=1.3~dev5
-<<<<<<< HEAD
 VERSION=2.3~dev0
-=======
-VERSION=2.2.1
->>>>>>> 58cc9c18
 SERIES="trusty precise"
 LOCAL_SERIES=`lsb_release -a | grep Codename | cut -f2`
 SRCDIRS=deploy authmodules migrations doc tests tools privacyidea 
@@ -100,13 +96,7 @@
 	cp -r deploy/debian-ubuntu/* DEBUILD/privacyidea.org/debian/
 	sed -e s/"trusty) trusty; urgency"/"$(LOCAL_SERIES)) $(LOCAL_SERIES); urgency"/g deploy/debian-ubuntu/changelog > DEBUILD/privacyidea.org/debian/changelog
 	################# Build
-	(cd DEBUILD/privacyidea.org; debuild)
-
-builddeb-nosign:
-	make debianize
-	cp -r deploy/debian-ubuntu/* DEBUILD/privacyidea.org/debian/
-	sed -e s/"trusty) trusty; urgency"/"$(LOCAL_SERIES)) $(LOCAL_SERIES); urgency"/g deploy/debian-ubuntu/changelog > DEBUILD/privacyidea.org/debian/changelog
-	(cd DEBUILD/privacyidea.org; debuild -b -i -us -uc)
+	(cd DEBUILD/privacyidea.org; debuild --no-lintian)
 
 venvdeb:
 	make debianize
